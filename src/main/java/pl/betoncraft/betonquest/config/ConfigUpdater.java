/**
 * BetonQuest - advanced quests for Bukkit
 * Copyright (C) 2016  Jakub "Co0sh" Sapalski
 * 
 * This program is free software: you can redistribute it and/or modify
 * it under the terms of the GNU General Public License as published by
 * the Free Software Foundation, either version 3 of the License, or
 * (at your option) any later version.
 * 
 * This program is distributed in the hope that it will be useful,
 * but WITHOUT ANY WARRANTY; without even the implied warranty of
 * MERCHANTABILITY or FITNESS FOR A PARTICULAR PURPOSE.  See the
 * GNU General Public License for more details.
 * 
 * You should have received a copy of the GNU General Public License
 * along with this program.  If not, see <http://www.gnu.org/licenses/>.
 */
package pl.betoncraft.betonquest.config;

import java.io.File;
import java.io.IOException;
import java.lang.reflect.InvocationTargetException;
import java.lang.reflect.Method;
import java.nio.file.Files;
import java.sql.Connection;
import java.sql.PreparedStatement;
import java.sql.ResultSet;
import java.sql.SQLException;
import java.util.ArrayList;
import java.util.Arrays;
import java.util.Date;
import java.util.HashMap;
import java.util.Iterator;
import java.util.LinkedList;
import java.util.List;
import java.util.Map;
import java.util.Set;

import org.apache.commons.lang.StringUtils;
import org.bukkit.Bukkit;
import org.bukkit.ChatColor;
import org.bukkit.Location;
import org.bukkit.Material;
import org.bukkit.World;
import org.bukkit.configuration.ConfigurationSection;
import org.bukkit.configuration.file.FileConfiguration;
import org.bukkit.configuration.file.YamlConfiguration;
import org.bukkit.enchantments.Enchantment;
import org.bukkit.entity.Item;
import org.bukkit.inventory.ItemStack;

import pl.betoncraft.betonquest.BetonQuest;
import pl.betoncraft.betonquest.InstructionParseException;
import pl.betoncraft.betonquest.config.ConfigAccessor.AccessorType;
import pl.betoncraft.betonquest.database.Connector;
import pl.betoncraft.betonquest.database.Connector.QueryType;
import pl.betoncraft.betonquest.database.Connector.UpdateType;
import pl.betoncraft.betonquest.database.Database;
import pl.betoncraft.betonquest.database.Saver.Record;
import pl.betoncraft.betonquest.item.QuestItem;
import pl.betoncraft.betonquest.utils.Debug;
import pl.betoncraft.betonquest.utils.Utils;

/**
 * Updates configuration files to the newest version.
 * 
 * @author Jakub Sapalski
 */
public class ConfigUpdater {

<<<<<<< HEAD
	// abandon all hope, ye who enter here

	/**
	 * Error which should be displayed to the player when something goes wrong
	 */
	private final String ERROR = "There was an error during updating process! Please "
			+ "downgrade to the previous working version of the plugin and restore your "
			+ "configuration from the backup. Don't forget to send this error to the developer"
			+ ", so he can fix it! Sorry for inconvenience, here's the link:"
			+ " <https://github.com/Co0sh/BetonQuest/issues> and a cookie: <http://i.imgur.com/iR4UMH5.png>";

	/**
	 * BetonQuest's instance
	 */
	private BetonQuest instance = BetonQuest.getInstance();
	/**
	 * Main configuration instance
	 */
	private FileConfiguration config = instance.getConfig();
	/**
	 * Destination version. At the end of the updating process this will be the
	 * current version
	 */
	private final String destination = "v49";
	/**
	 * Deprecated ConfigHandler, used for updating older configuration files
	 */
	private ConfigHandler ch;

	public ConfigUpdater() {
		String version = BetonQuest.getInstance().getConfig().getString("version", null);
		Debug.info("Initializing updater with version " + version + ", destination is " + destination);
		// when the config is up to date then check for pending names
		// conversion;
		// conversion will occur only if UUID is manually set to true
		if (config.getString("uuid") != null && config.getString("uuid").equals("true")
				&& config.getString("convert") != null && config.getString("convert").equals("true")) {
			convertNamesToUUID();
			config.set("convert", null);
			instance.saveConfig();
		}
		// move backup files to backup folder
		for (File file : instance.getDataFolder().listFiles()) {
			if (file.getName().matches("^backup-.*\\.zip$")) {
				file.renameTo(new File(file.getParentFile().getAbsolutePath() + File.separator + "backups"
						+ File.separator + file.getName()));
				Debug.broadcast("File " + file.getName() + " moved to backup folder!");
			}
		}
		if (version != null && version.equals(destination)) {
			Debug.broadcast("Configuration up to date!");
			return;
		} else {
			Utils.backup();
		}
		// instantiate old configuration handler
		ch = new ConfigHandler();
		// if the version is null the plugin is updated from pre-1.3 version
		// (which can be 1.0, 1.1 or 1.2)
		if (version == null) {
			updateTo1_3();
		} else if (version.equals("1.3")) {
			updateTo1_4();
		} else if (version.equals("1.4")) {
			updateTo1_4_1();
		} else if (version.equals("1.4.1")) {
			updateTo1_4_2();
		} else if (version.equals("1.4.2")) {
			updateTo1_4_3();
		} else if (version.equals("1.4.3")) {
			updateTo1_5();
		} else if (version.equals("1.5")) {
			updateTo1_5_1();
		} else if (version.equals("1.5.1")) {
			updateTo1_5_2();
		} else if (version.equals("1.5.2")) {
			updateTo1_5_3();
		} else if (version.equals("1.5.3") || version.equals("1.5.4") || version.equals("1.6")) {
			updateTo1_6();
		} else if (version.matches("^v\\d+$")) {
			performUpdate();
		} else {
			Debug.broadcast("Something is not right with configuration version. Consider fixing this.");
		}
	}

	/**
	 * Performs full update in new updating system.
	 */
	private void performUpdate() {
		// this is new, post-1.5.3 updating system, where config versions
		// are numbered separately from plugin's releases
		Debug.broadcast("Updating configuration to version " + destination);
		update();
		updateLanguages();
		instance.saveConfig();
		// reload configuration file to apply all possible changes
		new Config(false);
		Debug.broadcast("Successfully updated configuration!");
		addChangelog();
	}

	/**
	 * Invokes method that updates config from current version to the next. It
	 * repeats itself until everything is converted.
	 */
	private void update() {
		String version = config.getString("version", null);
		// if the version is the same as destination, updating process is
		// finished
		if (version == null || version.equals(destination))
			return;
		try {
			// reload existing configuration
			new Config(false);
			config = instance.getConfig();
			// call the right updating method
			Method method = this.getClass().getDeclaredMethod("update_from_" + version);
			method.setAccessible(true);
			Debug.info("Starting update from " + version + "!");
			method.invoke(this);
			Debug.info("Update to " + config.getString("version") + " done!");
		} catch (NoSuchMethodException | SecurityException | IllegalAccessException | IllegalArgumentException
				| InvocationTargetException e) {
			e.printStackTrace();
			// return, so it does not fall into an infinite loop
			return;
		}
		// update again until destination is reached
		update();
	}

	@SuppressWarnings("unused")
	private void update_from_v48() {
		for (String packName : Config.getPackageNames()) {
			ConfigPackage pack = Config.getPackage(packName);
			List<ConfigAccessor> sections = new ArrayList<>();
			// the idea is to get index of location argument for every type
			// and use a method to replace last semicolon with a space, because
			// all range arguments are right next to location arguments
			sections.add(pack.getConditions());
			sections.add(pack.getEvents());
			sections.add(pack.getObjectives());
			for (ConfigAccessor acc : sections) {
				AccessorType type = acc.getType();
				ConfigurationSection sec = acc.getConfig();
				for (String key : sec.getKeys(false)) {
					String value = sec.getString(key);
					int i = value.indexOf(' ');
					if (i < 0) {
						continue;
					}
					String object = value.substring(0, i).toLowerCase();
					int index = -1;
					switch (type) {
					case CONDITIONS:
						switch (object) {
						case "location":
							index = 1;
							break;
						case "monsters":
							index = 2;
							break;
						}
						break;
					case EVENTS:
						switch (object) {
						case "clear":
							index = 2;
							break;
						}
						break;
					case OBJECTIVES:
						switch (object) {
						case "action":
							// action objective uses optional argument, so convert it manually
							String[] parts = value.split(" ");
							String loc = null;
							for (String part : parts) {
								if (part.startsWith("loc:")) {
									loc = part;
									break;
								}
							}
							if (loc != null) {
								int j = loc.lastIndexOf(';');
								if (j < 0 || j >= loc.length() - 1) {
									continue;
								}
								String front = loc.substring(0, j);
								String back = loc.substring(j + 1);
								String newLoc = front + " range:" + back;
								sec.set(key, value.replace(loc, newLoc));
							}
							break;
						case "arrow":
							index = 1;
							break;
						case "location":
							index = 1;
							break;
						}
						break;
					default:
						break;
					}
					if (index >= 0) {
						sec.set(key, semicolonToSpace(value, index));
					}
				}
				acc.saveConfig();
			}
		}
		Debug.broadcast("Converted additional location arguments to the new format");
		config.set("version", "v49");
		instance.saveConfig();
	}
	
	private String semicolonToSpace(String string, int argument) {
		if (string == null) {
			return null;
		}
		String[] parts = string.split(" ");
		if (parts.length <= argument) {
			return null;
		}
		String original = parts[argument];
		int lastSemicolon = original.lastIndexOf(';');
		if (lastSemicolon < 0) {
			return null;
		}
		char[] chars = original.toCharArray();
		chars[lastSemicolon] = ' ';
		String replaced = new String(chars);
		return string.replace(original, replaced);
	}

	@SuppressWarnings("unused")
	private void update_from_v47() {
		config.set("quest_items_unbreakable", "true");
		Debug.broadcast("Added option to disable quest item unbreakability");
		config.set("version", "v48");
		instance.saveConfig();
	}

	@SuppressWarnings("unused")
	private void update_from_v46() {
		config.set("journal.full_main_page", "false");
		Debug.broadcast("Added 'full_main_page' option to config");
		config.set("version", "v47");
		instance.saveConfig();
	}

	@SuppressWarnings("unused")
	private void update_from_v45() {
		config.set("hook.legendquest", "true");
		Debug.broadcast("Added compatibility with LegendQuest");
		config.set("hook.worldedit", "true");
		Debug.broadcast("Added compatibility with WorldEdit");
		config.set("version", "v46");
		instance.saveConfig();
	}

	@SuppressWarnings("unused")
	private void update_from_v44() {
		try {
			Debug.info("Translating items in 'potion' objectives");
			for (String packName : Config.getPackageNames()) {
				Debug.info("  Handling " + packName + " package");
				ConfigPackage pack = Config.getPackage(packName);
				FileConfiguration objectives = pack.getObjectives().getConfig();
				FileConfiguration items = pack.getItems().getConfig();
				for (String key : objectives.getKeys(false)) {
					String instruction = objectives.getString(key);
					if (!instruction.startsWith("potion ")) {
						continue;
					}
					Debug.info("    Found potion objective: '" + instruction + "'");
					String[] parts = instruction.split(" ");
					if (parts.length < 2) {
						Debug.info("    It's incorrect.");
						continue;
					}
					int data;
					try {
						data = Integer.parseInt(parts[1]);
					} catch (NumberFormatException e) {
						Debug.info("    It's incorrect");
						continue;
					}
					ItemStack itemStack = new QuestItem("potion data:" + data).generate(1);
					{
						// it doesn't work without actually spawning the item in-game...
						World world = Bukkit.getWorlds().get(0);
						Location loc = new Location(world, 0, 254, 0);
						Item item = world.dropItem(loc, itemStack);
						itemStack = item.getItemStack();
						item.remove();
					}
					String updatedInstruction = QuestItem.itemToString(itemStack);
					Debug.info("    Potion instruction: '" + updatedInstruction + "'");
					String item = null;
					for (String itemKey : items.getKeys(false)) {
						if (items.getString(itemKey).equals(updatedInstruction)) {
							item = itemKey;
						}
					}
					if (item == null) {
						if (items.contains("potion")) {
							int index = 2;
							while (items.contains("potion" + index)) {
								index++;
							}
							item = "potion" + index;
						} else {
							item = "potion";
						}
					}
					Debug.info("    The item with this instruction has key " + item);
					items.set(item, updatedInstruction);
					objectives.set(key, instruction.replace(String.valueOf(data), item));
				}
				pack.getItems().saveConfig();
				pack.getObjectives().saveConfig();
			}
		} catch (Exception e) {
			e.printStackTrace();
			Debug.error(ERROR);
		}
		Debug.broadcast("Translated items in 'potion' objective");
		config.set("display_chat_after_conversation", "false");
		Debug.broadcast("Added an option to display chat messages after the conversation");
		config.set("version", "v45");
		instance.saveConfig();
	}

	@SuppressWarnings("unused")
	private void update_from_v43() {
		try {
			Debug.info("Translating potion instructions");
			
			for (String packName : Config.getPackageNames()) {
				Debug.info("  Handling " + packName + " package");
				ConfigPackage pack = Config.getPackage(packName);
				FileConfiguration items = pack.getItems().getConfig();
				for (String key : items.getKeys(false)) {
					String instruction = items.getString(key);
					if (!instruction.toLowerCase().startsWith("potion ") && !instruction.startsWith("splash_potion ")) {
						continue;
					}
					Debug.info("    Found " + key + " potion with instruction '" + instruction + "'");
					try {
						QuestItem questItem = new QuestItem(instruction);
						ItemStack itemStack = questItem.generate(1);
						{
							// it doesn't work without actually spawning the item in-game...
							World world = Bukkit.getWorlds().get(0);
							Location loc = new Location(world, 0, 254, 0);
							Item item = world.dropItem(loc, itemStack);
							itemStack = item.getItemStack();
							item.remove();
							// lol
						}
						String updatedInstruction = QuestItem.itemToString(itemStack);
						Debug.info("    New instruction: '" + updatedInstruction + "'");
						items.set(key, updatedInstruction);
					} catch (InstructionParseException e) {
						Debug.info("Item " + packName + "." + key + " was incorrect, skipping.");
					}
				}
				pack.getItems().saveConfig();
			}
		} catch (Exception e) {
			e.printStackTrace();
			Debug.error(ERROR);
		}
		Debug.broadcast("Translated potions to a new format");
		config.set("hook.racesandclasses", "true");
		Debug.broadcast("Added compatibility with RacesAndClasses");
		config.set("version", "v44");
		instance.saveConfig();
	}

	@SuppressWarnings("unused")
	private void update_from_v42() {
		config.set("hook.holographicdisplays", "true");
		Debug.broadcast("Added compatibility with HolographicDisplays");
		config.set("version", "v43");
		instance.saveConfig();
	}

	@SuppressWarnings("unused")
	private void update_from_v41() {
		try {
			// change raw material names in craft objectives to items from items.yml
			for (String packName : Config.getPackageNames()) {
				ConfigPackage pack = Config.getPackage(packName);
				ConfigAccessor objectives = pack.getObjectives();
				ConfigAccessor items = pack.getItems();
				ArrayList<String> materials = new ArrayList<>();
				// get a list of materials and their data values
				for (String key : objectives.getConfig().getKeys(false)) {
					String objective = objectives.getConfig().getString(key);
					if (objective.startsWith("craft ")) {
						String[] parts = objective.split(" ");
						if (parts.length > 1) {
							materials.add(parts[1]);
						}
					}
				}
				// translate materials to item instructions
				ArrayList<String> itemInstructions = new ArrayList<>();
				for (String material : materials) {
					if (material.contains(":")) {
						String[] parts = material.split(":");
						String materialName = parts[0];
						String data = parts[1];
						itemInstructions.add(materialName + " data:" + data);
					} else {
						itemInstructions.add(material);
					}
				}
				// find items with the same instruction and store them in map (material, itemID)
				HashMap<String, String> itemIDs = new HashMap<>();
				for (int i = 0; i < materials.size(); i++) {
					String material = materials.get(i);
					String itemInstruction = itemInstructions.get(i);
					String itemID = null;
					// look for existing items
					for (String key : items.getConfig().getKeys(false)) {
						if (items.getConfig().getString(key).equalsIgnoreCase(itemInstruction)) {
							itemID = key;
							break;
						}
					}
					// if there are no such items, create them
					if (itemID == null) {
						String materialName = material.contains(":") ? material.split(":")[0] : material;
						if (items.getConfig().contains(materialName)) {
							int index = 2;
							while (items.getConfig().contains(materialName + index)) {
								index++;
							}
							items.getConfig().set(materialName + index, itemInstruction);
							itemID = materialName + index;
						} else {
							items.getConfig().set(materialName, itemInstruction);
							itemID = materialName;
						}
					}
					itemIDs.put(material, itemID);
				}
				items.saveConfig();
				// replace materials in craft objectives
				for (String key : objectives.getConfig().getKeys(false)) {
					String objective = objectives.getConfig().getString(key);
					if (objective.startsWith("craft ")) {
						String[] parts = objective.split(" ");
						if (parts.length > 1) {
							objectives.getConfig().set(key, objective.replace(parts[1], itemIDs.get(parts[1])));
						}
					}
				}
				objectives.saveConfig();
			}
		} catch (Exception e) {
			e.printStackTrace();
			Debug.error(ERROR);
		}
		Debug.broadcast("Changed 'craft' objective to use items.yml");
		config.set("version", "v42");
		instance.saveConfig();
	}

	@SuppressWarnings("unused")
	private void update_from_v40() {
		config.set("hook.placeholderapi", "true");
		Debug.broadcast("Added compatibility with PlaceholderAPI");
		config.set("version", "v41");
		instance.saveConfig();
	}

	@SuppressWarnings("unused")
	private void update_from_v39() {
		config.set("hook.shopkeepers", "true");
		Debug.broadcast("Added compatibility with Shopkeepers");
		config.set("version", "v40");
		instance.saveConfig();
	}

	@SuppressWarnings("unused")
	private void update_from_v38() {
		boolean enabled = config.getString("autoupdate").equalsIgnoreCase("true");
		config.set("autoupdate", null);
		config.set("update.enabled", enabled);
		config.set("update.download_bugfixes", true);
		config.set("update.notify_new_release", true);
		Debug.broadcast("Modified autoupdater");
		config.set("version", "v39");
		instance.saveConfig();
	}

	@SuppressWarnings("unused")
	private void update_from_v37() {
		try {
			Debug.info("Updating global location tags in the database");
			Debug.info("    oiienwfiu wenfiu nweiufn weiunf iuwenf iuw");
			for (String packName : Config.getPackageNames()) {
				String locList = Config.getPackage(packName).getMain().getConfig().getString("global_locations");
				Debug.info("  Handling package '" + packName + "': " + locList);
				if (locList == null) {
					continue;
				}
				for (String locName : locList.split(",")) {
					Debug.info("Adding '" + packName + "' prefix to '" + locName + "' global location tags.");
					instance.getSaver().add(new Record(UpdateType.RENAME_ALL_TAGS,
							new String[] { packName + ".global_" + locName, "global_" + locName }));
				}
			}
		} catch (Exception e) {
			e.printStackTrace();
			Debug.error(ERROR);
		}
		Debug.broadcast("Updated tags of global locations with package names");
		config.set("version", "v38");
		instance.saveConfig();
	}

	@SuppressWarnings("unused")
	private void update_from_v36() {
		config.set("hook.quests", "true");
		Debug.broadcast("Added compatibility with Quests");
		config.set("version", "v37");
		instance.saveConfig();
	}

	@SuppressWarnings("unused")
	private void update_from_v35() {
		config.set("hook.denizen", "true");
		Debug.broadcast("Added compatibility with Denizen");
		config.set("hook.skillapi", "true");
		Debug.broadcast("Added compatibility with SkillAPI");
		config.set("version", "v36");
		instance.saveConfig();
	}

	@SuppressWarnings("unused")
	private void update_from_v34() {
		config.set("hook.magic", "true");
		Debug.broadcast("Added compatibility with Magic");
		config.set("version", "v35");
		instance.saveConfig();
	}

	@SuppressWarnings("unused")
	private void update_from_v33() {
		config.set("hook.heroes", "true");
		Debug.broadcast("Added compatibility with Heroes");
		config.set("version", "v34");
		instance.saveConfig();
	}

	@SuppressWarnings("unused")
	private void update_from_v32() {
		config.set("hook.playerpoints", "true");
		Debug.broadcast("Added compatibility with PlayerPoints");
		config.set("version", "v33");
		instance.saveConfig();
	}

	@SuppressWarnings("unused")
	private void update_from_v31() {
		config.set("hook.effectlib", "true");
		config.set("effectlib_npc_effect.class", "VortexEffect");
		config.set("effectlib_npc_effect.iterations", 20);
		config.set("effectlib_npc_effect.particle", "crit_magic");
		config.set("effectlib_npc_effect.helixes", 3);
		config.set("effectlib_npc_effect.circles", 1);
		config.set("effectlib_npc_effect.grow", 0.1);
		config.set("effectlib_npc_effect.radius", 0.5);
		config.set("effectlib_npc_effect.delay", 5);
		Debug.broadcast("Added compatibility with EffectLib");
		config.set("version", "v32");
		instance.saveConfig();
	}

	@SuppressWarnings("unused")
	private void update_from_v30() {
		try {
			Debug.info("Converting cancelers to a new format");
			for (String packName : Config.getPackageNames()) {
				Debug.info("Searching " + packName + " package");
				ConfigPackage pack = Config.getPackage(packName);
				ConfigurationSection s = pack.getMain().getConfig().getConfigurationSection("cancel");
				if (s == null)
					continue;
				for (String key : s.getKeys(false)) {
					String instruction = s.getString(key);
					Debug.info("  Converting " + key + " canceler: " + instruction);
					String[] parts = instruction.split(" ");
					HashMap<String, String> names = new HashMap<>();
					String events = null, conditions = null, tags = null, points = null, objectives = null,
							journal = null, loc = null;
					for (String part : parts) {
						Debug.info("    Checking part " + part);
						if (part.startsWith("name:")) {
							Debug.info("    Found general name: " + part.substring(5));
							names.put(Config.getLanguage(), part.substring(5));
						} else if (part.startsWith("name_")) {
							int colonIndex = part.indexOf(':');
							if (colonIndex < 0)
								continue;
							String lang = part.substring(5, colonIndex);
							Debug.info("    Found " + lang + " name: " + part.substring(colonIndex));
							names.put(lang, part.substring(colonIndex));
						} else if (part.startsWith("events:")) {
							Debug.info("    Found events: " + part.substring(7));
							events = part.substring(7);
						} else if (part.startsWith("conditions:")) {
							Debug.info("    Found conditions: " + part.substring(11));
							conditions = part.substring(11);
						} else if (part.startsWith("tags:")) {
							Debug.info("    Found tags: " + part.substring(5));
							tags = part.substring(5);
						} else if (part.startsWith("points:")) {
							Debug.info("    Found points: " + part.substring(7));
							points = part.substring(7);
						} else if (part.startsWith("objectives:")) {
							Debug.info("    Found objectives: " + part.substring(11));
							objectives = part.substring(11);
						} else if (part.startsWith("journal:")) {
							Debug.info("    Found journal entries: " + part.substring(8));
							journal = part.substring(8);
						} else if (part.startsWith("loc:")) {
							Debug.info("    Found location: " + part.substring(4));
							loc = part.substring(4);
						}
					}
					Debug.info("  - Setting the values");
					s.set(key, null);
					for (String lang : names.keySet()) {
						s.set(key + ".name." + lang, names.get(lang));
					}
					s.set(key + ".events", events);
					s.set(key + ".conditions", conditions);
					s.set(key + ".tags", tags);
					s.set(key + ".points", points);
					s.set(key + ".objectives", objectives);
					s.set(key + ".journal", journal);
					s.set(key + ".loc", loc);
					pack.getMain().saveConfig();
				}
			}
		} catch (Exception e) {
			e.printStackTrace();
			Debug.error(ERROR);
		}
		Debug.broadcast("Made quest cancelers more convenient to define");
		config.set("version", "v31");
		instance.saveConfig();
	}

	@SuppressWarnings("unused")
	private void update_from_v29() {
		try {
			for (String packName : Config.getPackageNames()) {
				ConfigPackage pack = Config.getPackage(packName);
				ConfigurationSection section = pack.getMain().getConfig().getConfigurationSection("variables");
				for (String key : section.getKeys(true)) {
					String variable = section.getString(key);
					if (variable.matches(
							"^\\$[a-zA-Z0-9]+\\$->\\(\\-?\\d+\\.?\\d*,\\-?\\d+\\.?\\d*,\\-?\\d+\\.?\\d*\\)$")) {
						section.set(key, variable.replace(',', ';'));
					}
				}
				pack.getMain().saveConfig();
			}
		} catch (Exception e) {
			e.printStackTrace();
			Debug.error(ERROR);
		}
		Debug.broadcast("Changed commas to semicolons in vector variables");
		config.set("version", "v30");
		instance.saveConfig();
	}

	@SuppressWarnings("unused")
	private void update_from_v28() {
		String globalName = "global";
		try {
			HashMap<String, ArrayList<String>> tags = new HashMap<>();
			HashMap<String, ArrayList<String>> points = new HashMap<>();
			// this will ensure that there is no "global" package already
			// defined
			int i = 1;
			while (Config.getPackage(globalName) != null) {
				i++;
				globalName = "global-" + i;
			}
			Debug.info("Global package will be called '" + globalName + "'");
			// create lists for tags/points that are duplicated across multiple
			// packages
			// these will be "global", the rest will be converted to their local
			// packages
			ArrayList<String> globalTagList = new ArrayList<>();
			ArrayList<String> globalPointList = new ArrayList<>();
			tags.put(globalName, globalTagList);
			points.put(globalName, globalPointList);
			ArrayList<ConfigPackage> packages = new ArrayList<>();
			for (String packName : Config.getPackageNames()) {
				Debug.info("  Checking '" + packName + "' package");
				ConfigPackage pack = Config.getPackage(packName);
				// skip packages that already use prefixes
				String prefixOption = pack.getString("main.tag_point_prefix");
				if (prefixOption != null && prefixOption.equalsIgnoreCase("true"))
					continue;
				Debug.info("  - It's outdated, extracting tags and points from events");
				packages.add(pack);
				// create array lists
				ArrayList<String> tagList = new ArrayList<>();
				ArrayList<String> pointList = new ArrayList<>();
				tags.put(packName, tagList);
				points.put(packName, pointList);
				// handle all tags/points in events
				for (String key : pack.getEvents().getConfig().getKeys(false)) {
					Debug.info("    Checking '" + key + "' event");
					String rawInstruction = pack.getEvents().getConfig().getString(key);
					ArrayList<String> instructions = new ArrayList<>();
					// run event also needs to be checked in case it contained
					// any tags
					if (rawInstruction.startsWith("run ")) {
						Debug.info("    - It's \"run\" event, extracting additional instructions");
						// this part is copied from run event
						String[] parts = rawInstruction.substring(3).trim().split(" ");
						StringBuilder builder = new StringBuilder();
						for (String part : parts) {
							if (part.startsWith("^")) {
								if (builder.length() != 0) {
									instructions.add(builder.toString().trim());
									builder = new StringBuilder();
								}
								builder.append(part.substring(1) + " ");
							} else {
								builder.append(part + " ");
							}
						}
						instructions.add(builder.toString().trim());
					} else {
						// if it's not run event, add whole instruction string
						instructions.add(rawInstruction);
					}
					// check every instruction that was specified
					for (String instruction : instructions) {
						if (instruction.startsWith("tag ")) {
							Debug.info("      Found tag event, extracting tag");
							String[] parts = instruction.split(" ");
							// check if it contains the tag, if not - continue
							if (parts.length < 3) {
								Debug.info("      - Could not find tags");
								continue;
							}
							// add tag to the list if it does not contain a
							// package
							for (String tag : parts[2].split(",")) {
								if (!tag.contains("."))
									tagList.add(tag);
							}
						} else if (instruction.startsWith("point ")) {
							Debug.info("      Found point event, extracting points");
							String[] parts = instruction.split(" ");
							// check if the point has defined a category
							if (parts.length < 2) {
								Debug.info("      - Could not find the category");
								continue;
							}
							// add point to the list if it does not contain a
							// package
							if (!parts[1].contains("."))
								pointList.add(parts[1]);
						}
					}
					// done, all tags in events are extracted
				}
				Debug.info("  All tags and points extracted from events, moving to conditions");
				// handle all tags/points in conditions
				for (String key : pack.getConditions().getConfig().getKeys(false)) {
					Debug.info("    Checking '" + key + "' condition");
					String rawInstruction = pack.getConditions().getConfig().getString(key);
					ArrayList<String> instructions = new ArrayList<>();
					// check condition also needs to be checked in case it
					// contained any tags
					if (rawInstruction.startsWith("check ")) {
						Debug.info("    - It's \"check\" condition, extracting additional instructions");
						// this part is copied from run event
						String[] parts = rawInstruction.substring(5).trim().split(" ");
						StringBuilder builder = new StringBuilder();
						for (String part : parts) {
							if (part.startsWith("^")) {
								if (builder.length() != 0) {
									instructions.add(builder.toString().trim());
									builder = new StringBuilder();
								}
								builder.append(part.substring(1) + " ");
							} else {
								builder.append(part + " ");
							}
						}
						instructions.add(builder.toString().trim());
					} else {
						// if it's not check condition, add whole instruction
						// string
						instructions.add(rawInstruction);
					}
					// check every instruction that was specified
					for (String instruction : instructions) {
						if (instruction.startsWith("tag ")) {
							Debug.info("      Found tag condition, extracting tag");
							String[] parts = instruction.split(" ");
							// check if it contains the tag, if not - continue
							if (parts.length < 2) {
								Debug.info("      - Could not find the tag");
								continue;
							}
							// add tag to the list if it does not contain a
							// package
							if (!parts[1].contains("."))
								tagList.add(parts[1]);
						} else if (instruction.startsWith("point ")) {
							Debug.info("      Found point condition, extracting points");
							String[] parts = instruction.split(" ");
							// check if the point has defined a category
							if (parts.length < 2) {
								Debug.info("      - Could not find the category");
								continue;
							}
							// add point to the list if it does not contain a
							// package
							if (!parts[1].contains("."))
								pointList.add(parts[1]);
						}
					}
					// done, all tags in conditions are extracted
				}
				Debug.info("  All tags and points extracted from conditions");
				// done, events and conditions in package extracted
			}
			Debug.info("All tags and points in all packages extracted, checking tags for duplicates");
			// find tags/points that are duplicated in package hashMaps,
			// put them to global package and remove from those packages
			// first tags in each package
			for (int j = 0; j < packages.size(); j++) {
				Debug.info("  Checking list '" + packages.get(j).getName() + "'");
				// get a list
				ArrayList<String> list = tags.get(packages.get(j).getName());
				// and for each element
				for (int k = 0; k < list.size(); k++) {
					String checked = list.get(k);
					Debug.info("    Checking tag '" + checked + "'");
					// go to each next package
					for (int l = j + 1; l < packages.size(); l++) {
						ArrayList<String> nextList = tags.get(packages.get(l).getName());
						// and check if it contains that element
						if (nextList.contains(checked)) {
							Debug.info("    - list '" + packages.get(l).getName() + "' contains this tag, removing");
							nextList.remove(checked);
							if (!globalTagList.contains(checked)) {
								globalTagList.add(checked);
								Debug.info("      Tag was added to the global list");
							}
						}
					}
				}
			}
			Debug.info("List of global tags is filled, checking points");
			// now points in each package
			for (int j = 0; j < packages.size(); j++) {
				Debug.info("  Checking list '" + packages.get(j).getName() + "'");
				// get a list
				ArrayList<String> list = points.get(packages.get(j).getName());
				// and for each element
				for (int k = 0; k < list.size(); k++) {
					String checked = list.get(k);
					Debug.info("    Checking point '" + checked + "'");
					// go to each next package
					for (int l = j + 1; l < packages.size(); l++) {
						ArrayList<String> nextList = points.get(packages.get(l).getName());
						// and check if it contains that element
						if (nextList.contains(checked)) {
							Debug.info("    - list '" + packages.get(l).getName() + "' contains this point, removing");
							nextList.remove(checked);
							if (!globalPointList.contains(checked)) {
								globalPointList.add(checked);
								Debug.info("      Point was added to the global list");
							}
						}
					}
				}
			}
			Debug.info("List of global points is filled, now adding \"global\" prefix in configuration files");
			// done, global lists are filled
			for (ConfigPackage pack : packages) {
				Debug.info("  Replacing in '" + pack.getName() + "' package");
				// update tags/points in events
				for (String key : pack.getEvents().getConfig().getKeys(false)) {
					Debug.info("    Replacing tags/points in '" + key + "' event");
					String instruction = pack.getEvents().getConfig().getString(key);
					if (instruction.startsWith("tag ")) {
						Debug.info("      Found tag event, replacing tags");
						String[] parts = instruction.split(" ");
						// check if it contains the tag, if not - continue
						if (parts.length < 3) {
							Debug.info("      - Could not find tags");
							continue;
						}
						// replace tags
						String[] localTags = parts[2].split(",");
						for (int j = 0; j < localTags.length; j++)
							if (globalTagList.contains(localTags[j])) {
								String replaced = globalName + "." + localTags[j];
								Debug.info("        Replacing '" + localTags[j] + "' with '" + replaced + "'");
								localTags[j] = replaced;
							}
						pack.getEvents().getConfig().set(key,
								instruction.replace(parts[2], StringUtils.join(Arrays.asList(localTags), ',')));
					} else if (instruction.startsWith("point ")) {
						Debug.info("      Found point event, replacing points");
						String[] parts = instruction.split(" ");
						// check if the point has defined a category
						if (parts.length < 2) {
							Debug.info("      - Could not find the category");
							continue;
						}
						// replace points category
						if (globalPointList.contains(parts[1])) {
							String replaced = globalName + "." + parts[1];
							Debug.info("        Replacing '" + parts[1] + "' with '" + replaced + "'");
							pack.getEvents().getConfig().set(key,
									StringUtils.replaceOnce(instruction, parts[1], replaced));
						}
					} else if (instruction.startsWith("run ")) {
						Debug.info("      Found run event, looking for tags and points");
						String[] parts = instruction.split(" ");
						for (int j = 0; j < parts.length; j++) {
							// if the part is beginning of the "tag" instruction
							// and it contains a tag
							if (parts[j].equals("^tag") && j + 2 < parts.length) {
								Debug.info("        There is a tag event, replacing tags");
								String[] localTags = parts[j + 2].split(",");
								for (int k = 0; k < localTags.length; k++)
									if (globalTagList.contains(localTags[k])) {
										String replaced = globalName + "." + localTags[k];
										Debug.info("        Replacing '" + localTags[k] + "' with '" + replaced + "'");
										localTags[k] = replaced;
									}
								parts[j + 2] = StringUtils.join(Arrays.asList(localTags), ',');
							} else if (parts[j].equals("^point") && j + 1 < parts.length) {
								Debug.info("        There is a point event, replacing points");
								if (globalTagList.contains(parts[j + 1])) {
									String replaced = globalName + "." + parts[j + 1];
									Debug.info("        Replacing '" + parts[j + 1] + "' with '" + replaced + "'");
									parts[j + 1] = replaced;
								}
							}
						}
						pack.getEvents().getConfig().set(key, StringUtils.join(Arrays.asList(parts), ' '));
					}
				}
				pack.getEvents().saveConfig();
				Debug.info("  All tags/points replaced in all events");
				// done, everything replaced in events
				// replacing tags/points in conditions
				for (String key : pack.getConditions().getConfig().getKeys(false)) {
					Debug.info("    Replacing tags/points in '" + key + "' condition");
					String instruction = pack.getConditions().getConfig().getString(key);
					if (instruction.startsWith("tag ")) {
						Debug.info("      Found tag condition, replacing the tag");
						String[] parts = instruction.split(" ");
						// check if it contains the tag, if not - continue
						if (parts.length < 2) {
							Debug.info("      - Could not find tags");
							continue;
						}
						// replace tag
						if (globalTagList.contains(parts[1])) {
							String replaced = globalName + "." + parts[1];
							Debug.info("        Replacing '" + parts[1] + "' with '" + replaced + "'");
							pack.getConditions().getConfig().set(key,
									StringUtils.replaceOnce(instruction, parts[1], replaced));
						}

					} else if (instruction.startsWith("point ")) {
						Debug.info("      Found point condition, replacing points");
						String[] parts = instruction.split(" ");
						// check if the point has defined a category
						if (parts.length < 2) {
							Debug.info("      - Could not find the category");
							continue;
						}
						// replace points category
						if (globalPointList.contains(parts[1])) {
							String replaced = globalName + "." + parts[1];
							Debug.info("        Replacing '" + parts[1] + "' with '" + replaced + "'");
							pack.getConditions().getConfig().set(key,
									StringUtils.replaceOnce(instruction, parts[1], replaced));
						}
					} else if (instruction.startsWith("check ")) {
						Debug.info("      Found check condition, looking for tags and points");
						String[] parts = instruction.split(" ");
						for (int j = 0; j < parts.length; j++) {
							// if the part is beginning of the "tag" instruction
							// and it contains a tag
							if (parts[j].equals("^tag") && j + 1 < parts.length) {
								Debug.info("        There is a tag condition, replacing tags");
								if (globalTagList.contains(parts[j + 1])) {
									String replaced = globalName + "." + parts[j + 1];
									Debug.info("        Replacing '" + parts[j + 1] + "' with '" + replaced + "'");
									parts[j + 1] = replaced;
								}
							} else if (parts[j].equals("^point") && j + 1 < parts.length) {
								Debug.info("        There is a point condition, replacing points");
								if (globalTagList.contains(parts[j + 1])) {
									String replaced = globalName + "." + parts[j + 1];
									Debug.info("        Replacing '" + parts[j + 1] + "' with '" + replaced + "'");
									parts[j + 1] = replaced;
								}
							}
						}
						pack.getConditions().getConfig().set(key, StringUtils.join(Arrays.asList(parts), ' '));
					}
				}
				pack.getConditions().saveConfig();
				Debug.info("  All tags/points replaced in all conditions, time for quest cancelers");
				// done, everything replaced in conditions
				// time for quest cancelers
				for (String key : pack.getMain().getConfig().getConfigurationSection("cancel").getKeys(false)) {
					Debug.info("    Replacing tags/points in '" + key + "' canceler");
					String instruction = pack.getMain().getConfig().getString("cancel." + key);
					String[] parts = instruction.split(" ");
					for (int j = 0; j < parts.length; j++) {
						if (parts[j].startsWith("tags:")) {
							String[] localTags = parts[j].substring(5).split(",");
							for (int k = 0; k < localTags.length; k++) {
								if (globalTagList.contains(localTags[k])) {
									String replaced = globalName + "." + localTags[k];
									Debug.info("      Replaced  tag '" + localTags[k] + "' to '" + replaced + "'");
									localTags[k] = replaced;
								}
							}
							parts[j] = "tags:" + StringUtils.join(Arrays.asList(localTags), ',');
						} else if (parts[j].startsWith("points:")) {
							String[] localPoints = parts[j].substring(5).split(",");
							for (int k = 0; k < localPoints.length; k++) {
								if (globalPointList.contains(localPoints[k])) {
									String replaced = globalName + "." + localPoints[k];
									Debug.info("      Replaced  point '" + localPoints[k] + "' to '" + replaced + "'");
									localPoints[k] = replaced;
								}
							}
							parts[j] = "points:" + StringUtils.join(Arrays.asList(localPoints), ',');
						}
					}
					pack.getMain().getConfig().set("cancel." + key, StringUtils.join(Arrays.asList(parts), " "));
				}
				Debug.info("  All tags/points replaced in quest cancelers");
				pack.getMain().saveConfig();
			}
			// done, all packages have replaced tags and points
			Debug.info(
					"Done, all global tags and points are prefixed as global everywhere in every package. Updating the database.");
			for (String packName : tags.keySet()) {
				for (String tag : tags.get(packName)) {
					instance.getSaver()
							.add(new Record(UpdateType.RENAME_ALL_TAGS, new String[] { packName + "." + tag, tag }));
				}
			}
			for (String packName : points.keySet()) {
				for (String point : points.get(packName)) {
					instance.getSaver().add(
							new Record(UpdateType.RENAME_ALL_POINTS, new String[] { packName + "." + point, point }));
				}
			}
			// remove "tag_point_prefix" option from main.yml files
			for (String packName : Config.getPackageNames()) {
				ConfigAccessor main = Config.getPackage(packName).getMain();
				main.getConfig().set("tag_point_prefix", null);
				main.saveConfig();
			}
			Debug.info("Done, all cross-package tags and points are now global, the rest is local.");
		} catch (Exception e) {
			e.printStackTrace();
			Debug.error(ERROR);
		}
		Debug.broadcast("Moved all package-less cross-package tags and points to \"" + globalName
				+ "\" package (you probably won't notice this change)");
		config.set("version", "v29");
		instance.saveConfig();
	}

	@SuppressWarnings("unused")
	private void update_from_v27() {
		try {
			config.set("journal.chars_per_page", "245");
			config.set("journal.one_entry_per_page", "false");
			config.set("journal.reversed_order", "false");
			config.set("journal.hide_date", "false");
		} catch (Exception e) {
			e.printStackTrace();
			Debug.error(ERROR);
		}
		Debug.broadcast("Added journal options");
		config.set("version", "v28");
		instance.saveConfig();
	}

	@SuppressWarnings("unused")
	private void update_from_v26() {
		try {
			for (String packName : Config.getPackageNames()) {
				for (String convName : Config.getPackage(packName).getConversationNames()) {
					FileConfiguration conv = Config.getPackage(packName).getConversation(convName).getConfig();
					ConfigurationSection playerSection = conv.getConfigurationSection("player_options");
					if (playerSection != null) {
						for (String playerKey : playerSection.getKeys(false)) {
							if (conv.isConfigurationSection("player_options." + playerKey + ".text")) {
								for (String langKey : conv
										.getConfigurationSection("player_options." + playerKey + ".text")
										.getKeys(false)) {
									conv.set("player_options." + playerKey + ".text." + langKey,
											conv.getString("player_options." + playerKey + ".text." + langKey)
													.replace("%quester%", "%npc%"));
								}
							} else {
								conv.set("player_options." + playerKey + ".text",
										conv.getString("player_options." + playerKey + ".text").replace("%quester%",
												"%npc%"));
							}
						}
					}
					ConfigurationSection npcSection = conv.getConfigurationSection("NPC_options");
					if (npcSection != null) {
						for (String npcKey : npcSection.getKeys(false)) {
							if (conv.isConfigurationSection("NPC_options." + npcKey + ".text")) {
								for (String langKey : conv.getConfigurationSection("NPC_options." + npcKey + ".text")
										.getKeys(false)) {
									conv.set("NPC_options." + npcKey + ".text." + langKey,
											conv.getString("NPC_options." + npcKey + ".text." + langKey)
													.replace("%quester%", "%npc%"));
								}
							} else {
								conv.set("NPC_options." + npcKey + ".text", conv
										.getString("NPC_options." + npcKey + ".text").replace("%quester%", "%npc%"));
							}
						}
					}
					Config.getPackage(packName).getConversation(convName).saveConfig();
				}
			}
		} catch (Exception e) {
			e.printStackTrace();
			Debug.error(ERROR);
		}
		Debug.broadcast("Changed %quester% variables to %npc%");
		config.set("version", "v27");
		instance.saveConfig();
	}

	@SuppressWarnings("unused")
	private void update_from_v25() {
		try {
			for (String packName : Config.getPackageNames()) {
				ConfigPackage pack = Config.getPackage(packName);
				FileConfiguration events = pack.getEvents().getConfig();
				for (String key : events.getKeys(false)) {
					String event = events.getString(key);
					if (event.startsWith("journal ")) {
						events.set(key, "journal add " + event.substring(8));
					}
				}
				pack.getEvents().saveConfig();
			}
		} catch (Exception e) {
			e.printStackTrace();
			Debug.error(ERROR);
		}
		Debug.broadcast("Added \"add\" keyword to journal events");
		config.set("version", "v26");
		instance.saveConfig();
	}

	@SuppressWarnings("unused")
	private void update_from_v24() {
		Debug.broadcast("Added prefix to language files");
		config.set("version", "v25");
		instance.saveConfig();
	}

	@SuppressWarnings("unused")
	private void update_from_v23() {
		try {
			Debug.info("Adding option to disable mcMMO hooking to the config");
			config.set("hook.mcmmo", "true");
		} catch (Exception e) {
			e.printStackTrace();
			Debug.error(ERROR);
		}
		Debug.broadcast("Added mcMMO compatibility");
		config.set("version", "v24");
		instance.saveConfig();
	}

	@SuppressWarnings("unused")
	private void update_from_v22() {
		Debug.broadcast("Added Dutch translation");
		config.set("version", "v23");
		instance.saveConfig();
	}

	@SuppressWarnings("unused")
	private void update_from_v21() {
		try {
			Debug.info("Updating the database");
			Connection con = instance.getDB().getConnection();
			String prefix = Config.getString("config.mysql.prefix");
			// update database format
			Debug.info("Adding conversation column to player table");
			if (instance.isMySQLUsed()) {
				con.prepareStatement(
						"ALTER TABLE " + prefix + "player ADD conversation VARCHAR(512) AFTER language;")
						.executeUpdate();
			} else {
				con.prepareStatement("BEGIN TRANSACTION").executeUpdate();
				con.prepareStatement("ALTER TABLE " + prefix + "player RENAME TO " + prefix + "player_old")
						.executeUpdate();
				con.prepareStatement("CREATE TABLE IF NOT EXISTS " + prefix
						+ "player (id INTEGER PRIMARY KEY AUTOINCREMENT, playerID"
						+ " VARCHAR(256) NOT NULL, language VARCHAR(16) NOT NULL, conversation VARCHAR(512));")
						.executeUpdate();
				con.prepareStatement("INSERT INTO " + prefix + "player SELECT id, playerID, language, 'null'"
						+ " FROM " + prefix + "player_old").executeUpdate();
				con.prepareStatement("COMMIT").executeUpdate();
			}
		} catch (Exception e) {
			e.printStackTrace();
			Debug.error(ERROR);
		}
		Debug.broadcast("Added conversations to database format");
		config.set("version", "v22");
		instance.saveConfig();
	}

	@SuppressWarnings("unused")
	private void update_from_v20() {
		try {
			ArrayList<ChatColor> npcColors = new ArrayList<>();
			ArrayList<ChatColor> textColors = new ArrayList<>();
			ArrayList<ChatColor> numberColors = new ArrayList<>();
			ArrayList<ChatColor> optionColors = new ArrayList<>();
			ArrayList<ChatColor> playerColors = new ArrayList<>();
			ArrayList<ChatColor> answerColors = new ArrayList<>();
			// get npc message format
			String npcFormat = config.getString("conversation.quester_line_format");
			String[] npcParts = npcFormat.split("%quester%");
			if (npcParts.length != 2) {
				Debug.info("Could not parse NPC text format, saving defaults");
				npcColors.add(ChatColor.DARK_RED);
				textColors.add(ChatColor.GREEN);
				textColors.add(ChatColor.ITALIC);
			} else {
				try {
					for (String code : npcParts[0].split("&")) {
						if (code.length() < 1)
							continue;
						npcColors.add(ChatColor.getByChar(code.charAt(0)));
					}
					for (String code : npcParts[1].split("&")) {
						if (code.length() < 1)
							continue;
						textColors.add(ChatColor.getByChar(code.charAt(0)));
					}
				} catch (Exception e) {
					e.printStackTrace();
					Debug.info("Could not parse NPC text format, saving defaults");
					npcColors.add(ChatColor.DARK_RED);
					textColors.add(ChatColor.GREEN);
					textColors.add(ChatColor.ITALIC);
				}
			}
			// get player option format
			String optionFormat = config.getString("conversation.quester_reply_format");
			String[] optionParts = optionFormat.split("%number%");
			if (optionParts.length != 2) {
				Debug.info("Could not parse player option format, saving defaults");
				numberColors.add(ChatColor.YELLOW);
				optionColors.add(ChatColor.AQUA);
			} else {
				try {
					for (String code : optionParts[0].split("&")) {
						if (code.length() < 1)
							continue;
						numberColors.add(ChatColor.getByChar(code.charAt(0)));
					}
					for (String code : optionParts[1].split("&")) {
						if (code.length() < 1)
							continue;
						optionColors.add(ChatColor.getByChar(code.charAt(0)));
					}
				} catch (Exception e) {
					e.printStackTrace();
					Debug.info("Could not parse player option format, saving defaults");
					numberColors.add(ChatColor.YELLOW);
					optionColors.add(ChatColor.AQUA);
				}
			}
			// get player answer format
			String answerFormat = config.getString("conversation.player_reply_format");
			String[] answerParts = answerFormat.split("%player%");
			if (answerParts.length != 2) {
				Debug.info("Could not parse player answer format, saving defaults");
				playerColors.add(ChatColor.DARK_GREEN);
				answerColors.add(ChatColor.GRAY);
			} else {
				try {
					for (String code : answerParts[0].split("&")) {
						if (code.length() < 1)
							continue;
						playerColors.add(ChatColor.getByChar(code.charAt(0)));
					}
					for (String code : answerParts[1].split("&")) {
						if (code.length() < 1)
							continue;
						answerColors.add(ChatColor.getByChar(code.charAt(0)));
					}
				} catch (Exception e) {
					e.printStackTrace();
					Debug.info("Could not parse player answer format, saving defaults");
					playerColors.add(ChatColor.DARK_GREEN);
					answerColors.add(ChatColor.GRAY);
				}
			}
			StringBuilder npc = new StringBuilder();
			StringBuilder text = new StringBuilder();
			StringBuilder number = new StringBuilder();
			StringBuilder option = new StringBuilder();
			StringBuilder player = new StringBuilder();
			StringBuilder answer = new StringBuilder();
			for (ChatColor color : npcColors) {
				if (color == null)
					continue;
				npc.append(color.name().toLowerCase() + ",");
			}
			config.set("conversation_colors.npc", npc.substring(0, npc.length() - 1));
			for (ChatColor color : textColors) {
				if (color == null)
					continue;
				text.append(color.name().toLowerCase() + ",");
			}
			config.set("conversation_colors.text", text.substring(0, text.length() - 1));
			for (ChatColor color : numberColors) {
				if (color == null)
					continue;
				number.append(color.name().toLowerCase() + ",");
			}
			config.set("conversation_colors.number", number.substring(0, number.length() - 1));
			for (ChatColor color : optionColors) {
				if (color == null)
					continue;
				option.append(color.name().toLowerCase() + ",");
			}
			config.set("conversation_colors.option", option.substring(0, option.length() - 1));
			for (ChatColor color : playerColors) {
				if (color == null)
					continue;
				player.append(color.name().toLowerCase() + ",");
			}
			config.set("conversation_colors.player", player.substring(0, player.length() - 1));
			for (ChatColor color : answerColors) {
				if (color == null)
					continue;
				answer.append(color.name().toLowerCase() + ",");
			}
			config.set("conversation_colors.answer", answer.substring(0, answer.length() - 1));
			config.set("conversation", null);
		} catch (Exception e) {
			e.printStackTrace();
			Debug.error(ERROR);
		}
		Debug.broadcast("Converted conversation format strings to colors");
		config.set("version", "v21");
		instance.saveConfig();
	}

	@SuppressWarnings("unused")
	private void update_from_v19() {
		try {
			if (config.getString("tellraw").equalsIgnoreCase("true")) {
				config.set("default_conversation_IO", "tellraw");
			} else {
				config.set("default_conversation_IO", "simple");
			}
			config.set("tellraw", null);
			FileConfiguration messages = Config.getMessages().getConfig();
			String message;
			message = messages.getString("global.quester_line_format");
			if (message == null)
				message = "&4%quester%&f: &a&o";
			config.set("conversation.quester_line_format", message);
			message = messages.getString("global.quester_reply_format");
			if (message == null)
				message = "&e%number%. &b";
			config.set("conversation.quester_reply_format", message);
			message = messages.getString("global.player_reply_format");
			if (message == null)
				message = "&2%player%&f: &7";
			config.set("conversation.player_reply_format", message);
			message = messages.getString("global.date_format");
			if (message == null)
				message = "dd.MM.yyyy HH:mm";
			config.set("date_format", message);
			String cancel_color = messages.getString("global.cancel_color", "&2");
			messages.set("global", null);
			Debug.broadcast("Moved 'global' messages to main config.");
			Config.getMessages().saveConfig();
			for (String packName : Config.getPackageNames()) {
				Debug.info("Processing " + packName + " package");
				ConfigPackage pack = Config.getPackage(packName);
				ConfigurationSection cancelers = pack.getMain().getConfig().getConfigurationSection("cancel");
				for (String key : cancelers.getKeys(false)) {
					String canceler = cancelers.getString(key);
					StringBuilder string = new StringBuilder();
					for (String part : canceler.split(" ")) {
						if (part.startsWith("name")) {
							string.append(part.replace(":", ":" + cancel_color) + " ");
						} else {
							string.append(part + " ");
						}
					}
					cancelers.set(key, string.toString().trim());
					Debug.info("  Updated " + key + " canceler name color");
				}
				pack.getMain().saveConfig();
				for (String convName : pack.getConversationNames()) {
					ConfigAccessor conv = pack.getConversation(convName);
					conv.getConfig().set("unknown", null);
					conv.saveConfig();
					Debug.info("  Removed 'unknown' messages from " + convName + " conversation");
				}
			}
			Debug.broadcast("Removed no longer used 'unknown' message from conversations.");
		} catch (Exception e) {
			e.printStackTrace();
			Debug.error(ERROR);
		}
		config.set("version", "v20");
		instance.saveConfig();
	}

	@SuppressWarnings("unused")
	private void update_from_v18() {
		try {
			ConfigAccessor confMessages = Config.getMessages();
			FileConfiguration messages = confMessages.getConfig();
			for (String lang : messages.getKeys(false)) {
				if (lang.equalsIgnoreCase("global"))
					continue;
				Debug.info("Updating " + lang + " language");
				try {
					messages.set(lang + ".purged", messages.getString(lang + ".purged").replace("%player%", "{1}"));
					messages.set(lang + ".item_created",
							messages.getString(lang + ".item_created").replace("%item%", "{1}"));
					messages.set(lang + ".player_event",
							messages.getString(lang + ".player_event").replace("%event%", "{1}"));
					messages.set(lang + ".player_condition", messages.getString(lang + ".player_condition")
							.replace("%condition%", "{1}").replace("%outcome%", "{2}"));
					messages.set(lang + ".quest_canceled",
							messages.getString(lang + ".quest_canceled").replace("%quest%", "{1}"));
					messages.set(lang + ".items_given", messages.getString(lang + ".items_given")
							.replace("%name%", "{1}").replace("%amount%", "{2}"));
					messages.set(lang + ".items_taken", messages.getString(lang + ".items_taken")
							.replace("%name%", "{1}").replace("%amount%", "{2}"));
					messages.set(lang + ".blocks_to_break",
							messages.getString(lang + ".blocks_to_break").replace("%amount%", "{1}"));
					messages.set(lang + ".blocks_to_place",
							messages.getString(lang + ".blocks_to_place").replace("%amount%", "{1}"));
					messages.set(lang + ".mobs_to_kill",
							messages.getString(lang + ".mobs_to_kill").replace("%amount%", "{1}"));
					messages.set(lang + ".conversation_start",
							messages.getString(lang + ".conversation_start").replace("%quester%", "{1}"));
					messages.set(lang + ".conversation_end",
							messages.getString(lang + ".conversation_end").replace("%quester%", "{1}"));
				} catch (NullPointerException e) {
					Debug.error("The language " + lang + " is not present in the defaults, please update it manually.");
				}
			}
			confMessages.saveConfig();
			Debug.broadcast("Updated messages to new replace format");
		} catch (Exception e) {
			e.printStackTrace();
			Debug.error(ERROR);
		}
		config.set("version", "v19");
		instance.saveConfig();
	}

	@SuppressWarnings("unused")
	private void update_from_v17() {
		try {
			for (String packName : Config.getPackageNames()) {
				ConfigAccessor main = Config.getPackage(packName).getMain();
				main.getConfig().set("tag_point_prefix", "false");
				main.saveConfig();
			}
			Debug.broadcast("Added prefix option to all packages.");
		} catch (Exception e) {
			e.printStackTrace();
			Debug.error(ERROR);
		}
		config.set("version", "v18");
		instance.saveConfig();
	}

	@SuppressWarnings("unused")
	private void update_from_v16() {
		try {
			// move objectives from events.yml to objectives.yml
			Debug.info("Moving objectives to objectives.yml");
			for (String packName : Config.getPackageNames()) {
				Debug.info("  Package " + packName);
				ConfigPackage pack = Config.getPackage(packName);
				ConfigAccessor events = pack.getEvents();
				ConfigAccessor objectives = pack.getObjectives();
				ConfigAccessor main = pack.getMain();
				for (String event : events.getConfig().getKeys(false)) {
					// extract label and build the new instruction
					int i = 0; // counts unnamed objectives
					String instruction = events.getConfig().getString(event);
					if (instruction.startsWith("objective ")) {
						Debug.info("    Starting event " + event);
						String[] parts = instruction.substring(10).split(" ");
						StringBuilder string = new StringBuilder();
						String label = null;
						String conditions = "";
						for (String part : parts) {
							if (part.startsWith("label:")) {
								label = part.substring(6);
							} else if (part.startsWith("event_conditions:")) {
								conditions = part;
							} else if (parts[0].equalsIgnoreCase("delay") && part.startsWith("delay:")) {
								string.append(part.substring(6));
								string.append(' ');
							} else {
								string.append(part);
								string.append(' ');
							}
						}
						String newInstruction = string.toString().trim();
						// if label is not present, skip this one
						if (label == null) {
							Debug.info("      There is no label, generating one");
							label = "objective" + i;
							i++;
						}
						Debug.info("      Saving the objective as " + label + ", instruction: " + newInstruction);
						// save objective and generate label
						objectives.getConfig().set(label, newInstruction);
						events.getConfig().set(event, ("objective start " + label + " " + conditions).trim());
					} else if (instruction.startsWith("delete ")) {
						// update delete events
						Debug.info("    Delete event " + event);
						events.getConfig().set(event, "objective " + instruction);
					}
				}
				// rename event_conditions to conditions
				for (String event : events.getConfig().getKeys(false)) {
					String instruction = events.getConfig().getString(event);
					events.getConfig().set(event, instruction.replace("event_conditions:", "conditions:"));
				}
				// update global locations
				String raw = main.getConfig().getString("global_locations");
				if (raw != null && !raw.equals("")) {
					StringBuilder string = new StringBuilder();
					String[] parts = raw.split(",");
					for (String event : parts) {
						String inst = events.getConfig().getString(event);
						if (inst == null) {
							continue;
						}
						String[] instParts = inst.split(" ");
						if (instParts.length > 2 && inst.startsWith("objective start ")) {
							string.append(instParts[2] + ",");
						}
					}
					main.getConfig().set("global_locations", string.substring(0, string.length() - 1));
				}
				events.saveConfig();
				objectives.saveConfig();
				main.saveConfig();
			}
			Debug.broadcast("Moved objectives to a separate file and renamed"
					+ " 'event_conditions:' argument to 'conditions:'");
			Debug.info("Updating the database");
			Connection con = instance.getDB().getConnection();
			String prefix = Config.getString("config.mysql.prefix");
			// update database format
			Debug.info("Updating the database format");
			if (instance.isMySQLUsed()) {
				con.prepareStatement(
						"ALTER TABLE " + prefix + "objectives ADD objective VARCHAR(512) NOT NULL AFTER playerID;")
						.executeUpdate();
			} else {
				con.prepareStatement("BEGIN TRANSACTION").executeUpdate();
				con.prepareStatement("ALTER TABLE " + prefix + "objectives RENAME TO " + prefix + "objectives_old")
						.executeUpdate();
				con.prepareStatement(
						"CREATE TABLE IF NOT EXISTS " + prefix + "objectives (id INTEGER PRIMARY KEY AUTOINCREMENT,"
								+ " playerID VARCHAR(256) NOT NULL, objective VARCHAR(512)"
								+ " NOT NULL, instructions VARCHAR(2048) NOT NULL);")
						.executeUpdate();
				con.prepareStatement("INSERT INTO " + prefix + "objectives"
						+ " SELECT id, playerID, 'null', instructions FROM " + prefix + "objectives_old")
						.executeUpdate();
				con.prepareStatement("COMMIT").executeUpdate();
			}
			// update each entry
			Debug.info("Updating entries");
			ResultSet res = con.prepareStatement("SELECT * FROM " + prefix + "objectives").executeQuery();
			while (res.next()) {
				String oldInst = res.getString("instructions");
				Debug.info("  Loaded instruction: " + oldInst);
				String label = null;
				String[] parts = oldInst.split(" ");
				String newInst;
				for (String part : parts) {
					if (part.startsWith("label:")) {
						label = part.substring(6);
						break;
					}
				}
				if (label == null) {
					Debug.info("    The objective without label, removing");
					PreparedStatement stmt = con.prepareStatement("DELETE FROM " + prefix + "objectives WHERE id = ?");
					stmt.setInt(1, res.getInt("id"));
					stmt.executeUpdate();
					continue;
				}
				// attack correct package in front of the label
				for (String packName : Config.getPackageNames()) {
					ConfigPackage pack = Config.getPackage(packName);
					if (pack.getObjectives().getConfig().contains(label)) {
						label = packName + "." + label;
						break;
					}
				}
				try {
					switch (parts[0].toLowerCase()) {
					case "tame":
					case "block":
					case "smelt":
					case "craft":
					case "mobkill":
						newInst = parts[2];
						break;
					case "delay":
						newInst = parts[1].substring(6);
						break;
					case "npckill":
					case "mmobkill":
						newInst = parts[2].substring(7);
						break;
					default:
						newInst = "";
					}
				} catch (ArrayIndexOutOfBoundsException e) {
					Debug.info("    Could not read data from objective " + label + ", removing");
					PreparedStatement stmt = con
							.prepareStatement("DELETE FROM " + prefix + "objectives WHERE id = ?");
					stmt.setInt(1, res.getInt("id"));
					stmt.executeUpdate();
					continue;
				}
				Debug.info("    Updating the " + label + " objective: '" + newInst + "'");
				PreparedStatement stmt = con.prepareStatement(
						"UPDATE " + prefix + "objectives SET objective=?, instructions=? WHERE id = ?");
				stmt.setString(1, label);
				stmt.setString(2, newInst);
				stmt.setInt(3, res.getInt("id"));
				stmt.executeUpdate();
			}
			Debug.broadcast("Updated objective instruction strings in the database");
		} catch (Exception e) {
			e.printStackTrace();
			Debug.error(ERROR);
		}
		config.set("version", "v17");
		instance.saveConfig();
	}

	@SuppressWarnings("unused")
	private void update_from_v15() {
		try {
			config.set("remove_items_after_respawn", "true");
		} catch (Exception e) {
			e.printStackTrace();
			Debug.error(ERROR);
		}
		config.set("version", "v16");
		instance.saveConfig();
	}

	@SuppressWarnings("unused")
	private void update_from_v14() {
		try {
			if (config.getString("uuid").equals("false")) {
				convertNamesToUUID();
			}
			config.set("default_package", "default");
			config.set("cmd_blacklist", new String[] { "spawn" });
			config.set("uuid", null);
			config.set("metrics", null);
			config.set("hook.citizens", "true");
			config.set("hook.mythicmobs", "true");
			config.set("hook.vault", "true");
			config.set("hook.worldguard", "true");
			config.set("hook.skript", "true");
			Debug.broadcast("Added default_package, hook and cmd_blacklist"
					+ " options to main config, removed metrics and uuid!");
		} catch (Exception e) {
			e.printStackTrace();
			Debug.error(ERROR);
		}
		config.set("version", "v15");
		instance.saveConfig();
	}

	@SuppressWarnings("unused")
	private void update_from_v13() {
		try {
			Debug.info("Removing empty lines in conversation files");
			for (String packName : Config.getPackageNames()) {
				Debug.info("  Package " + packName);
				ConfigPackage pack = Config.getPackage(packName);
				for (String convName : pack.getConversationNames()) {
					Debug.info("    Conversation " + convName);
					ConfigAccessor conv = pack.getConversation(convName);
					for (String key : conv.getConfig().getKeys(true)) {
						if (conv.getConfig().getString(key).equals("")) {
							Debug.info("      Key removed: " + key);
							conv.getConfig().set(key, null);
						}
					}
					conv.saveConfig();
				}
			}
		} catch (Exception e) {
			e.printStackTrace();
			Debug.error(ERROR);
		}
		Debug.broadcast("Removed unnecessary empty lines in conversation config files.");
		config.set("version", "v14");
		instance.saveConfig();
	}

	@SuppressWarnings("unused")
	private void update_from_v12() {
		try {
			Debug.info("Moving all configuration to \"default\" package");
			// clear the default package, which contains only default quest
			File defPkg = Config.getPackage("default").getFolder();
			Debug.info("  Deleting default files");
			for (File file : defPkg.listFiles()) {
				file.delete();
			}
			// move files that can be moved without modifications
			File root = instance.getDataFolder();
			String[] filesToMove = new String[] { "events", "conditions", "items", "journal" };
			for (String fileToMove : filesToMove) {
				Debug.info("  Moving " + fileToMove + ".yml file");
				new File(root, fileToMove + ".yml").renameTo(new File(defPkg, fileToMove + ".yml"));
			}
			// move all conversations
			File newConversationFolder = new File(defPkg, "conversations");
			File oldConversationFolder = new File(root, "conversations");
			newConversationFolder.mkdir();
			for (File conversation : oldConversationFolder.listFiles()) {
				Debug.info("  Moving " + conversation.getName() + " conversation file");
				conversation.renameTo(new File(newConversationFolder, conversation.getName()));
			}
			// generate main.yml file
			Debug.info("  Generating main.yml file");
			File mainFile = new File(defPkg, "main.yml");
			mainFile.createNewFile();
			FileConfiguration main = YamlConfiguration.loadConfiguration(mainFile);
			// copy the data
			String globalLocations = config.getString("global_locations");
			ConfigurationSection staticEvents = config.getConfigurationSection("static");
			ConfigurationSection npcs = ch.getConfigs().get("npcs").getConfig().getRoot();
			main.set("global_locations", globalLocations);
			if (staticEvents != null) {
				for (String key : staticEvents.getKeys(false)) {
					main.set("static." + key, staticEvents.getString(key));
				}
			}
			if (npcs != null) {
				for (String key : npcs.getKeys(false)) {
					main.set("npcs." + key, npcs.getString(key));
				}
				for (File conv : newConversationFolder.listFiles()) {
					main.set("npcs." + conv.getName().replace(".yml", ""), conv.getName().replace(".yml", ""));
				}
			}
			main.save(mainFile);
			// remove old values from configuration
			Debug.info("  Removing old files and config values");
			oldConversationFolder.delete();
			config.set("global_locations", null);
			config.set("static", null);
			new File(root, "npcs.yml").delete();
			Debug.info("Configuration updated!");
			Debug.broadcast("Updating the database, it may take a long time!");
			Connection con = instance.getDB().getConnection();
			String prefix = instance.getConfig().getString("mysql.prefix", "");
			ResultSet res = con.createStatement().executeQuery("SELECT * FROM " + prefix + "objectives");
			ArrayList<String[]> objectives = new ArrayList<>();
			// iterate over every objective string in the database
			while (res.next()) {
				String[] parts = res.getString("instructions").split(" ");
				StringBuilder newInstruction = new StringBuilder();
				for (String part : parts) {
					if (part.startsWith("events:")) {
						newInstruction.append("events:");
						String[] events = part.substring(7).split(",");
						for (String event : events) {
							newInstruction.append("default." + event + ",");
						}
						newInstruction.deleteCharAt(newInstruction.length() - 1);
					} else if (part.startsWith("conditions:")) {
						newInstruction.append("conditions:");
						String[] conditions = part.substring(11).split(",");
						for (String condition : conditions) {
							newInstruction.append("default." + condition + ",");
						}
						newInstruction.deleteCharAt(newInstruction.length() - 1);
					} else {
						newInstruction.append(part);
					}
					newInstruction.append(' ');
				}
				objectives.add(new String[] { res.getString("playerID"), newInstruction.toString().trim() });
			}
			res = con.createStatement().executeQuery("SELECT * FROM " + prefix + "journal");
			ArrayList<String[]> pointers = new ArrayList<>();
			// iterate over every journal pointer in the database
			while (res.next()) {
				pointers.add(new String[] { res.getString("playerID"), "default." + res.getString("pointer"),
						res.getString("date") });
			}
			con.createStatement().executeUpdate("DELETE FROM " + prefix + "objectives");
			con.createStatement().executeUpdate("DELETE FROM " + prefix + "journal");
			for (String[] objective : objectives) {
				PreparedStatement stmt = con.prepareStatement(
						"INSERT INTO " + prefix + "objectives (playerID, instructions) VALUES (?,?)");
				stmt.setString(1, objective[0]);
				stmt.setString(2, objective[1]);
				stmt.executeUpdate();
			}
			for (String[] pointer : pointers) {
				PreparedStatement stmt = con.prepareStatement(
						"INSERT INTO " + prefix + "journal (playerID, pointer, date) VALUES (?,?,?)");
				stmt.setString(1, pointer[0]);
				stmt.setString(2, pointer[1]);
				stmt.setString(3, pointer[2]);
				stmt.executeUpdate();
			}
			Debug.info("Done! Everything converted.");
		} catch (Exception e) {
			e.printStackTrace();
			Debug.error(ERROR);
		}
		Debug.broadcast("Introduced new packaging system and moved configuration to \"default\" package!");
		config.set("version", "v13");
		instance.saveConfig();
	}

	@SuppressWarnings("unused")
	private void update_from_v11() {
		try {
			Debug.info("Updating objectives in configuration");
			ConfigAccessor events = ch.getConfigs().get("events");
			ArrayList<String> labels = new ArrayList<>();
			boolean notified = false;
			// for every event check if it's objective
			for (String key : events.getConfig().getKeys(false)) {
				String value = events.getConfig().getString(key);
				if (value.startsWith("objective ")) {
					Debug.info("  Found " + key + " objective event");
					// replace "tag:" with "label:" in all found objectives
					String[] parts = value.split(" ");
					StringBuilder builder = new StringBuilder();
					for (int i = 0; i < parts.length; i++) {
						if (parts[i].startsWith("tag:")) {
							String label = parts[i].substring(4);
							if (!notified && labels.contains(label)) {
								notified = true;
								Debug.error("You have multiple objectives with the same label!"
										+ " That is an error, because the player cannot have"
										+ " active more than one objective with the same label");
							}
							labels.add(label);
							parts[i] = "label:" + label;
						}
						builder.append(parts[i]);
						builder.append(" ");
					}
					String newValue = builder.toString().trim();
					Debug.info("    After processing: " + newValue);
					events.getConfig().set(key, newValue);
				}
			}
			events.saveConfig();
			Debug.info("Converted all objectives in configuration");
			// update all objectives in the database
			Debug.broadcast("Converting objectives in the database, it may take a long time");
			Connection con = instance.getDB().getConnection();
			String prefix = instance.getConfig().getString("mysql.prefix", "");
			ResultSet res = con.createStatement().executeQuery("SELECT * FROM " + prefix + "objectives");
			HashMap<String, ArrayList<String>> objectives = new HashMap<>();
			HashMap<String, ArrayList<String>> labels2 = new HashMap<>();
			// iterate over every objective string in the database
			while (res.next()) {
				String playerID = res.getString("playerID");
				String objective = res.getString("instructions");
				String label = null;
				for (String part : objective.split(" ")) {
					if (part.startsWith("tag:")) {
						label = part.substring(4);
					}
				}
				if (label == null) {
					Debug.info("  Found objective without a label, that's strange... Anyway, skipping. Player: "
							+ playerID);
					continue;
				}
				Debug.info("  Found objective for player " + playerID + " with label " + label);
				ArrayList<String> oList = objectives.get(playerID);
				ArrayList<String> lList = labels2.get(playerID);
				if (oList == null) {
					oList = new ArrayList<>();
					lList = new ArrayList<>();
				}
				// cannot have two objectives with the same tag
				if (lList.contains(label)) {
					Debug.info("    Label already exists, skipping this one!");
					continue;
				}
				String converted = convertObjective(objective);
				Debug.info("    Objective converted: " + converted);
				oList.add(converted);
				lList.add(label);
				objectives.put(playerID, oList);
				labels2.put(playerID, lList);
			}
			// everything is extracted from the database and converted
			// time to put it back
			Debug.info("Inserting everything into the database...");
			con.createStatement().executeUpdate("DELETE FROM " + prefix + "objectives");
			for (String playerID : objectives.keySet()) {
				for (String objective : objectives.get(playerID)) {
					PreparedStatement stmt = con.prepareStatement(
							"INSERT INTO " + prefix + "objectives (playerID, instructions) VALUES (?,?);");
					stmt.setString(1, playerID);
					stmt.setString(2, objective);
					stmt.executeUpdate();
				}
			}
			Debug.info("Done! Everything converted");
		} catch (Exception e) {
			e.printStackTrace();
			Debug.error(ERROR);
		}
		Debug.broadcast("Changed keyword \"tag:\" to \"label:\" in all objectives!");
		config.set("version", "v12");
		instance.saveConfig();
	}

	@SuppressWarnings("unused")
	private void update_from_v10() {
		try {
			Debug.info("Updating instruction strings");
			Debug.info("  Updating conditions");
			ConfigAccessor conditions = ch.getConfigs().get("conditions");
			conditions: for (String key : conditions.getConfig().getKeys(false)) {
				Debug.info("    Processing " + key + " condition");
				String instruction = conditions.getConfig().getString(key).trim();
				String[] parts = instruction.split(" ");
				String type = parts[0].toLowerCase();
				ArrayList<String> newParts = new ArrayList<>();
				newParts.add(type);
				switch (type) {
				case "hand":
					Debug.info("      Found hand type");
					String item = null;
					for (String part : parts) {
						if (part.startsWith("item:")) {
							item = part.substring(5);
						}
					}
					if (item != null) {
						newParts.add(item);
					} else {
						Debug.info("      There is no item defined, skipping");
						continue conditions;
					}
					break;
				case "or":
				case "and":
					Debug.info("      Found or/and type");
					String orAndConditions = null;
					for (String part : parts) {
						if (part.startsWith("conditions:")) {
							orAndConditions = part.substring(11);
						}
					}
					if (orAndConditions != null) {
						newParts.add(orAndConditions);
					} else {
						Debug.info("      There are no conditions defined, skipping");
						continue conditions;
					}
					break;
				case "location":
					Debug.info("      Found location type");
					String location = null;
					for (String part : parts) {
						if (part.startsWith("loc:")) {
							location = part.substring(4);
						}
					}
					if (location != null) {
						newParts.add(location);
					} else {
						Debug.info("      There is no location defined, skipping");
						continue conditions;
					}
					break;
				case "health":
					Debug.info("      Found health type");
					String health = null;
					for (String part : parts) {
						if (part.startsWith("health:")) {
							health = part.substring(7);
						}
					}
					if (health != null) {
						newParts.add(health);
					} else {
						Debug.info("      There is no health amount defined, skipping");
						continue conditions;
					}
					break;
				case "experience":
					Debug.info("      Found experience type");
					String exp = null;
					for (String part : parts) {
						if (part.startsWith("exp:")) {
							exp = part.substring(4);
						}
					}
					if (exp != null) {
						newParts.add(exp);
					} else {
						Debug.info("      There is no experience level defined, skipping");
						continue conditions;
					}
					break;
				case "permission":
					Debug.info("      Found permission type");
					String perm = null;
					for (String part : parts) {
						if (part.contains("perm:")) {
							perm = part.substring(5);
						}
					}
					if (perm != null) {
						newParts.add(perm);
					} else {
						Debug.info("      There is no permission defined, skipping");
						continue conditions;
					}
					break;
				case "point":
					Debug.info("      Found point type");
					String category = null;
					String amount = null;
					for (String part : parts) {
						if (part.startsWith("category:")) {
							category = part.substring(9);
						} else if (part.startsWith("count:")) {
							amount = part.substring(6);
						}
					}
					if (category != null && amount != null) {
						newParts.add(category);
						newParts.add(amount);
					} else {
						Debug.info("      There is no category/amount defined, skipping");
						continue conditions;
					}
					break;
				case "tag":
					Debug.info("      Found tag type");
					String tag = null;
					for (String part : parts) {
						if (part.startsWith("tag:")) {
							tag = part.substring(4);
						}
					}
					if (tag != null) {
						newParts.add(tag);
					} else {
						Debug.info("      There is no tag defined, skipping");
						continue conditions;
					}
					break;
				case "armor":
					Debug.info("      Found armor type");
					String material = null;
					String armorType = null;
					String enchants = null;
					for (String part : parts) {
						if (part.startsWith("material:")) {
							material = part.substring(9);
						}
						if (part.startsWith("type:")) {
							armorType = part.substring(5);
						}
						if (part.startsWith("enchants:")) {
							enchants = part;
						}
					}
					if (material != null && type != null) {
						Material armor = null;
						try {
							armor = Material.matchMaterial(material + "_" + armorType);
						} catch (Exception e) {
							Debug.info("      Could not read armor type, skipping");
							continue conditions;
						}
						String itemInstruction = armor.toString();
						if (enchants != null) {
							itemInstruction = itemInstruction + " " + enchants;
						}
						ConfigAccessor itemsConfig = ch.getConfigs().get("items");
						int i = 0;
						while (itemsConfig.getConfig().contains("armor" + i)) {
							i++;
						}
						itemsConfig.getConfig().set("armor" + i, itemInstruction);
						itemsConfig.saveConfig();
						newParts.add("armor" + i);
					} else {
						Debug.info("      There is no armor defined, skipping");
						continue conditions;
					}
					break;
				case "effect":
					Debug.info("      Found effect type");
					String effect = null;
					for (String part : parts) {
						if (part.startsWith("type:")) {
							effect = part.substring(5);
						}
					}
					if (effect != null) {
						newParts.add(effect);
					} else {
						Debug.info("      There is no effect defined, skipping");
						continue conditions;
					}
					break;
				case "time":
					Debug.info("      Found time type");
					String time = null;
					for (String part : parts) {
						if (part.startsWith("time:")) {
							time = part.substring(5);
						}
					}
					if (time != null) {
						newParts.add(time);
					} else {
						Debug.info("      There is no time defined, skipping");
						continue conditions;
					}
					break;
				case "weather":
					Debug.info("      Found weather type");
					String weather = null;
					for (String part : parts) {
						if (part.startsWith("type:")) {
							weather = part.substring(5);
						}
					}
					if (weather != null) {
						newParts.add(weather);
					} else {
						Debug.info("      There is no weather defined, skipping");
						continue conditions;
					}
					break;
				case "height":
					Debug.info("      Found height type");
					String height = null;
					for (String part : parts) {
						if (part.startsWith("height:")) {
							height = part.substring(7);
						}
					}
					if (height != null) {
						newParts.add(height);
					} else {
						Debug.info("      There is no height defined, skipping");
						continue conditions;
					}
					break;
				case "rating":
					Debug.info("      Found rating type");
					String rating = null;
					for (String part : parts) {
						if (part.startsWith("rating:")) {
							rating = part.substring(7);
						}
					}
					if (rating != null) {
						newParts.add(rating);
					} else {
						Debug.info("      There is no rating defined, skipping");
						continue conditions;
					}
					break;
				case "random":
					Debug.info("      Found random type");
					String random = null;
					for (String part : parts) {
						if (part.startsWith("random:")) {
							random = part.substring(7);
						}
					}
					if (random != null) {
						newParts.add(random);
					} else {
						Debug.info("      There is no random defined, skipping");
						continue conditions;
					}
					break;
				case "money":
					Debug.info("      Found money type");
					String money = null;
					for (String part : parts) {
						if (part.startsWith("money:")) {
							money = part.substring(6);
						}
					}
					if (money != null) {
						newParts.add(money);
					} else {
						Debug.info("      There is no amount defined, skipping");
						continue conditions;
					}
					break;
				default:
					Debug.info("      This one does not need updating");
					continue conditions;
				}
				StringBuilder builder = new StringBuilder();
				for (String part : newParts) {
					builder.append(part);
					builder.append(' ');
				}
				String newInstruction = builder.toString().trim();
				Debug.info("      Processing done, instruction: '" + newInstruction + "'");
				conditions.getConfig().set(key, newInstruction);
			}
			Debug.info("  All conditions updated successfully, saving to the file");
			conditions.saveConfig();

			Debug.info("  Updating events");
			ConfigAccessor events = ch.getConfigs().get("events");
			events: for (String key : events.getConfig().getKeys(false)) {
				Debug.info("    Processing " + key + " event");
				String instruction = events.getConfig().getString(key).trim();
				String[] parts = instruction.split(" ");
				String type = parts[0].toLowerCase();
				ArrayList<String> newParts = new ArrayList<>();
				newParts.add(type);
				switch (type) {
				case "folder":
					Debug.info("      Found folder type");
					String folderEvents = null;
					String delay = null;
					String random = null;
					for (String part : parts) {
						if (part.startsWith("events:")) {
							folderEvents = part.substring(7);
						}
						if (part.startsWith("delay:")) {
							delay = part;
						}
						if (part.startsWith("random:")) {
							random = part;
						}
					}
					if (events != null) {
						newParts.add(folderEvents);
						if (delay != null) {
							newParts.add(delay);
						}
						if (random != null) {
							newParts.add(random);
						}
					} else {
						Debug.info("      There are no events defined, skipping");
						continue events;
					}
					break;
				case "setblock":
					Debug.info("      Found setblock type");
					String block = null;
					String loc = null;
					String data = null;
					for (String part : parts) {
						if (part.startsWith("block:")) {
							block = part.substring(6);
						}
						if (part.startsWith("loc:")) {
							loc = part.substring(4);
						}
						if (part.startsWith("data:")) {
							data = part;
						}
					}
					if (block != null && loc != null) {
						newParts.add(block);
						newParts.add(loc);
						if (data != null) {
							newParts.add(data);
						}
					} else {
						Debug.info("      There is no block/location defined, skipping");
						continue events;
					}
					break;
				default:
					Debug.info("      This one does not need updating");
					continue events;
				}
				StringBuilder builder = new StringBuilder();
				for (String part : newParts) {
					builder.append(part);
					builder.append(' ');
				}
				String newInstruction = builder.toString().trim();
				Debug.info("      Processing done, instruction: '" + newInstruction + "'");
				events.getConfig().set(key, newInstruction);
			}
			Debug.info("  All events updated successfully, saving to the file");
			events.saveConfig();

		} catch (Exception e) {
			e.printStackTrace();
			Debug.error(ERROR);
		}
		Debug.broadcast("Made instruction strings more beautiful! Please read the documentation again.");
		config.set("version", "v11");
		instance.saveConfig();
	}

	@SuppressWarnings("unused")
	private void update_from_v9() {
		config.set("combat_delay", "10");
		config.set("notify_pullback", "false");
		Debug.broadcast("Added combat delay and pullback notify options!");
		config.set("version", "v10");
		instance.saveConfig();
	}

	@SuppressWarnings("unused")
	private void update_from_v8() {
		config.set("version", "v9");
		instance.saveConfig();
	}

	@SuppressWarnings("unused")
	private void update_from_v7() {
		ConfigAccessor messages = ch.getConfigs().get("messages");
		messages.getConfig().set("global.date_format", "dd.MM.yyyy HH:mm");
		messages.saveConfig();
		Debug.broadcast("Added date format line to messages.yml");
		config.set("version", "v8");
		instance.saveConfig();
	}

	@SuppressWarnings("unused")
	private void update_from_v6() {
		Debug.broadcast("Added backpacks to the database!");
		config.set("version", "v7");
		instance.saveConfig();
	}

	@SuppressWarnings("unused")
	private void update_from_v5() {
		try {
			// delete isused column from tables objectives and tags
			Database database = instance.getDB();
			Connection connection = database.getConnection();
			String[] tables = new String[] { "objectives", "tags" };
			String prefix = instance.getConfig().getString("mysql.prefix", "");
			if (instance.isMySQLUsed()) {
				connection.prepareStatement("ALTER TABLE " + prefix + "objectives DROP COLUMN isused;").executeUpdate();
				connection.prepareStatement("ALTER TABLE " + prefix + "tags DROP COLUMN isused;").executeUpdate();
			} else {
				// drop column from objectives
				connection.prepareStatement("BEGIN TRANSACTION").executeUpdate();
				connection
						.prepareStatement("ALTER TABLE " + prefix + "objectives RENAME TO " + prefix + "objectives_old")
						.executeUpdate();
				connection.prepareStatement("CREATE TABLE IF NOT EXISTS " + prefix + "objectives"
						+ " (id INTEGER PRIMARY KEY AUTOINCREMENT, playerID VARCHAR(256) NOT NULL, "
						+ "instructions VARCHAR(2048) NOT NULL);").executeUpdate();
				connection.prepareStatement("INSERT INTO " + prefix + "objectives SELECT id, "
						+ "playerID, instructions FROM " + prefix + "objectives_old").executeUpdate();
				connection.prepareStatement("DROP TABLE " + prefix + "objectives_old").executeUpdate();
				connection.prepareStatement("COMMIT").executeUpdate();
				// drop column from tags
				connection.prepareStatement("BEGIN TRANSACTION").executeUpdate();
				connection.prepareStatement("ALTER TABLE " + prefix + "tags RENAME TO " + prefix + "tags_old")
						.executeUpdate();
				connection.prepareStatement("CREATE TABLE IF NOT EXISTS " + prefix + "tags"
						+ " (id INTEGER PRIMARY KEY AUTOINCREMENT, playerID VARCHAR(256) NOT NULL, "
						+ "tag TEXT NOT NULL);").executeUpdate();
				connection.prepareStatement(
						"INSERT INTO " + prefix + "tags SELECT id, playerID, tag FROM " + prefix + "tags_old")
						.executeUpdate();
				connection.prepareStatement("DROP TABLE " + prefix + "tags_old").executeUpdate();
				connection.prepareStatement("COMMIT").executeUpdate();
			}
			Debug.broadcast("Updated database format to better one.");
		} catch (Exception e) {
			e.printStackTrace();
			Debug.error(ERROR);
		}
		config.set("version", "v6");
		instance.saveConfig();
	}

	@SuppressWarnings("unused")
	private void update_from_v4() {
		try {
			// update all give/take events and item condition to match new
			// parser
			ConfigAccessor eventsAccessor = ch.getConfigs().get("events");
			FileConfiguration eventsConfig = eventsAccessor.getConfig();
			Debug.info("Updating events!");
			// check every event in configuration
			for (String key : eventsConfig.getKeys(false)) {
				Debug.info("  Processing " + key);
				String instruction = eventsConfig.getString(key);
				// if the event is of type "give" or "take" then proceed
				if (instruction.startsWith("give ") || instruction.startsWith("take ")) {
					String[] parts = instruction.split(" ");
					Debug.info("    Found " + parts[0] + " event");
					// get item's amount
					int amount = 1;
					for (String part : parts) {
						if (part.startsWith("amount:")) {
							amount = Integer.parseInt(part.substring(7));
							Debug.info("    Amount is set to " + amount);
						}
					}
					// generate new instruction
					String newInstruction = parts[0] + " " + parts[1] + ((amount != 1) ? ":" + amount : "");
					Debug.info("    Saving instruction '" + newInstruction + "'");
					// save it
					eventsConfig.set(key, newInstruction);
				}
			}
			// when all events are converted, save the file
			eventsAccessor.saveConfig();
			// update all item conditions
			ConfigAccessor conditionsAccessor = ch.getConfigs().get("conditions");
			FileConfiguration conditionsConfig = conditionsAccessor.getConfig();
			Debug.info("Updatng conditions!");
			// check every condition in configuration
			for (String key : conditionsConfig.getKeys(false)) {
				Debug.info("  Processing " + key);
				String instruction = conditionsConfig.getString(key);
				// if the condition is of type "item" then proceed
				if (instruction.startsWith("item ")) {
					String[] parts = instruction.split(" ");
					Debug.info("    Found item condition");
					// get item name and amount
					String name = null;
					int amount = 1;
					for (String part : parts) {
						if (part.startsWith("item:")) {
							name = part.substring(5);
							Debug.info("    Name is " + name);
						} else if (part.startsWith("amount:")) {
							amount = Integer.parseInt(part.substring(7));
							Debug.info("    Amount is " + amount);
						}
					}
					// generate new instruction
					String newInstruction = "item " + name + ((amount != 1) ? ":" + amount : "");
					Debug.info("    Saving instruction '" + newInstruction + "'");
					// save it
					conditionsConfig.set(key, newInstruction);
				}
			}
			// when all conditions are converted, save the file
			conditionsAccessor.saveConfig();
			Debug.broadcast("Converted give/take events and item conditions to new format!");
		} catch (Exception e) {
			e.printStackTrace();
			Debug.error(ERROR);
		}
		config.set("version", "v5");
		instance.saveConfig();
	}

	@SuppressWarnings("unused")
	private void update_from_v3() {
		config.set("mysql.prefix", "");
		Debug.broadcast("Added prefix option to MySQL settings!");
		config.set("version", "v4");
		instance.saveConfig();
	}

	@SuppressWarnings("unused")
	private void update_from_v2() {
		try {
			// start time counting, because why not?
			long time = new Date().getTime();
			// Get all conditions with --inverted tag into the map
			// <name,instruction> without --inverted tag and remove them form
			// config
			ConfigAccessor conditionsAccessor = ch.getConfigs().get("conditions");
			FileConfiguration conditionsConfig = conditionsAccessor.getConfig();
			// at the beginning trim all conditions, so they won't get
			// confused later on
			for (String path : conditionsConfig.getKeys(false)) {
				conditionsConfig.set(path, conditionsConfig.getString(path).trim());
			}
			HashMap<String, String> conditionsInverted = new HashMap<>();
			Debug.info("Extracting conditions to a map");
			// for each condition
			for (String name : conditionsConfig.getKeys(false)) {
				// get instruction
				String condition = conditionsConfig.getString(name);
				boolean wasInverted = false;
				int i = 1;
				Debug.info("  Checking condition " + name);
				// if it is --inverted
				while (condition.contains("--inverted")) {
					Debug.info("    Loop " + i);
					i++;
					Debug.info("      Instruction: '" + condition + "'");
					// get starting index of --inverted
					int startingIndex = condition.indexOf(" --inverted");
					Debug.info("      First occurence of --inverted tag: " + startingIndex);
					// get first half (to cut --inverted)
					String firstHalf = condition.substring(0, startingIndex);
					Debug.info("      First half is '" + firstHalf + "'");
					// get last half (from the end of --inverted string)
					String lastHalf = condition.substring(startingIndex + 11);
					Debug.info("      Last half is '" + lastHalf + "'");
					// get new condition string without --inverted tag
					condition = firstHalf + lastHalf;
					wasInverted = true;
					Debug.info("      And the whole new condition is '" + condition + "'");
				}
				if (wasInverted) {
					Debug.info("  Removing from config and putting into a map!");
					// remove it from config
					conditionsConfig.set(name, null);
					// put it into the map
					conditionsInverted.put(name, condition);
				}
			}
			// for each, check for duplicates
			Debug.info("Checking for duplicates in config");
			HashMap<String, String> nameChanging = new HashMap<>();
			for (String invertedName : conditionsInverted.keySet()) {
				// check every condition from the map
				Debug.info("  Checking condition " + invertedName);
				String duplicateName = null;
				for (String normalName : conditionsConfig.getKeys(false)) {
					// against every condition that is still in the config
					if (conditionsConfig.getString(normalName).equals(conditionsInverted.get(invertedName))) {
						// if it is the same, then we have a match; we need to
						// mark it as a duplicate
						Debug.info("    Found a duplicate: " + normalName);
						duplicateName = normalName;
					}
				}
				if (duplicateName != null) {
					// if it still exists in config, put it into map <old
					// name, new name> as duplicate and !original
					Debug.info("    Inserting into name changing map, from " + invertedName + " to !" + duplicateName);
					nameChanging.put(invertedName, "!" + duplicateName);
				} else {
					// if it doesn't, put into a map as original and !original,
					// and reinsert into config
					Debug.info("    Inserting into name changing map, from " + invertedName + " to !" + invertedName);
					Debug.info("    Readding to configuration!");
					nameChanging.put(invertedName, "!" + invertedName);
					conditionsConfig.set(invertedName, conditionsInverted.get(invertedName));
				}
			}
			Debug.info("Starting conditions updating!");
			for (String key : conditionsConfig.getKeys(false)) {
				String instruction = conditionsConfig.getString(key).trim();
				Debug.info("  Processing condition " + key);
				if (instruction.startsWith("or ") || instruction.startsWith("and ")) {
					String type = instruction.substring(0, instruction.indexOf(" "));
					Debug.info("    Found " + type + " condition!");
					int index = instruction.indexOf(" conditions:") + 12;
					String firstPart = instruction.substring(0, index);
					Debug.info("    First part is '" + firstPart + "'");
					int secondIndex = index + instruction.substring(index).indexOf(" ");
					if (secondIndex <= index) {
						secondIndex = instruction.length();
					}
					String conditionList = instruction.substring(index, secondIndex);
					Debug.info("    List of conditions is '" + conditionList + "'");
					String lastPart = instruction.substring(secondIndex);
					Debug.info("    Last part is '" + lastPart + "'");
					String[] parts = conditionList.split(",");
					for (int i = 0; i < parts.length; i++) {
						// check each of them if it should be replaced
						String replacement = nameChanging.get(parts[i]);
						if (replacement != null) {
							Debug.info("        Replacing " + parts[i] + " with " + replacement);
							parts[i] = replacement;
						}
					}
					StringBuilder newConditionsList = new StringBuilder();
					for (String part : parts) {
						newConditionsList.append(part + ",");
					}
					String newInstruction = firstPart
							+ newConditionsList.toString().substring(0, newConditionsList.length() - 1) + lastPart;
					Debug.info("    New instruction is '" + newInstruction + "'");
					conditionsConfig.set(key, newInstruction);
				}
			}
			// save conditions so the changes persist
			conditionsAccessor.saveConfig();
			// now we have a map with names which need to be changed across all
			// configuration; for each conversation, for each NPC option and
			// player option, replace old names from the map with new names
			Debug.info("Starting conversation updating");
			// get every conversation accessor
			HashMap<String, ConfigAccessor> conversations = ch.getConversations();
			for (String conversationName : conversations.keySet()) {
				Debug.info("  Processing conversation " + conversationName);
				ConfigAccessor conversation = conversations.get(conversationName);
				// this list will store every path to condition list in this
				// conversation
				List<String> paths = new ArrayList<>();
				// for every npc option, check if it contains conditions
				// variable and add it to the list
				Debug.info("    Extracting conditions from NPC options");
				ConfigurationSection npcOptions = conversation.getConfig().getConfigurationSection("NPC_options");
				for (String npcPath : npcOptions.getKeys(false)) {
					String conditionPath = "NPC_options." + npcPath + ".conditions";
					if (conversation.getConfig().isSet(conditionPath)
							&& !conversation.getConfig().getString(conditionPath).equals("")) {
						Debug.info("      Adding " + conditionPath + " to the list");
						paths.add(conditionPath);
					}
				}
				// for every player option, check if it contains conditions
				// variable and add it to the list
				Debug.info("    Extracting conditions from player options");
				ConfigurationSection playerOptions = conversation.getConfig().getConfigurationSection("player_options");
				for (String playerPath : playerOptions.getKeys(false)) {
					String conditionPath = "player_options." + playerPath + ".conditions";
					if (conversation.getConfig().isSet(conditionPath)
							&& !conversation.getConfig().getString(conditionPath).equals("")) {
						Debug.info("      Adding " + conditionPath + " to the list");
						paths.add(conditionPath);
					}
				}
				// now we have a list of valid paths to condition variables
				// in this conversation
				for (String path : paths) {
					Debug.info("    Processing path " + path);
					// get the list of conditions (as a single string, separated
					// by commas)
					String list = conversation.getConfig().getString(path);
					Debug.info("      Original conditions list is: " + list);
					// split it into an array
					String[] conditionArr = list.split(",");
					for (int i = 0; i < conditionArr.length; i++) {
						// for every condition name in array check if it should
						// be replaced
						String replacement = nameChanging.get(conditionArr[i]);
						if (replacement != null) {
							// and replace it
							Debug.info("      Replacing " + conditionArr[i] + " with " + replacement);
							conditionArr[i] = replacement;
						}
					}
					// now when everything is replaced generate new list (as a
					// single string)
					StringBuilder newListBuilder = new StringBuilder();
					for (String condition : conditionArr) {
						newListBuilder.append(condition + ",");
					}
					String newList = newListBuilder.toString().substring(0, newListBuilder.length() - 1);
					Debug.info("      Saving new list: " + newList);
					// and set it
					conversation.getConfig().set(path, newList);
				}
				// save conversation so the changes persist
				conversation.saveConfig();
			}
			// now every conversation is processed, time for events
			// for each event_conditions: and conditions: in events.yml, replace
			// old names from the map with new names
			Debug.info("Starting events updating");
			ConfigAccessor eventsAccessor = ch.getConfigs().get("events");
			for (String eventName : eventsAccessor.getConfig().getKeys(false)) {
				Debug.info("  Processing event " + eventName);
				// extract event's instruction
				String instruction = eventsAccessor.getConfig().getString(eventName);
				// check if it contains event conditions
				if (instruction.contains(" event_conditions:")) {
					Debug.info("    Found event conditions!");
					// extract first half (to the start of condition list
					int index = instruction.indexOf(" event_conditions:") + 18;
					String firstHalf = instruction.substring(0, index);
					Debug.info("      First half is '" + firstHalf + "'");
					// extract condition list
					int secondIndex = index + instruction.substring(index).indexOf(" ");
					if (secondIndex <= index) {
						secondIndex = instruction.length();
					}
					String conditionList = instruction.substring(index, secondIndex);
					Debug.info("      Condition list is '" + conditionList + "'");
					// extract last half (from the end of condition list)
					String lastHalf = instruction.substring(secondIndex, instruction.length());
					Debug.info("      Last half is '" + lastHalf + "'");
					// split conditions into an array
					String[] parts = conditionList.split(",");
					for (int i = 0; i < parts.length; i++) {
						// check each of them if it should be replaced
						String replacement = nameChanging.get(parts[i]);
						if (replacement != null) {
							Debug.info("        Replacing " + parts[i] + " with " + replacement);
							parts[i] = replacement;
						}
					}
					// put it all together
					StringBuilder newListBuilder = new StringBuilder();
					for (String part : parts) {
						newListBuilder.append(part + ",");
					}
					String newList = newListBuilder.toString().substring(0, newListBuilder.length() - 1);
					Debug.info("      New condition list is '" + newList + "'");
					// put the event together and save it
					String newEvent = firstHalf + newList + lastHalf;
					Debug.info("      Saving instruction '" + newEvent + "'");
					eventsAccessor.getConfig().set(eventName, newEvent);
				}
				// read the instruction again, it could've changed
				instruction = eventsAccessor.getConfig().getString(eventName);
				// check if it containt objective conditions
				if (instruction.contains(" conditions:")) {
					Debug.info("    Found objective conditions!");
					// extract first half (to the start of condition list
					int index = instruction.indexOf(" conditions:") + 12;
					String firstHalf = instruction.substring(0, index);
					Debug.info("      First half is '" + firstHalf + "'");
					// extract condition list
					int secondIndex = index + instruction.substring(index).indexOf(" ");
					String conditionList = instruction.substring(index, secondIndex);
					Debug.info("      Condition list is '" + conditionList + "'");
					// extract last half (from the end of condition list)
					String lastHalf = instruction.substring(secondIndex, instruction.length());
					Debug.info("      Last half is '" + lastHalf + "'");
					// split conditions into an array
					String[] parts = conditionList.split(",");
					for (int i = 0; i < parts.length; i++) {
						// check each of them if it should be replaced
						String replacement = nameChanging.get(parts[i]);
						if (replacement != null) {
							Debug.info("        Replacing " + parts[i] + " with " + replacement);
							parts[i] = replacement;
						}
					}
					// put it all together
					StringBuilder newListBuilder = new StringBuilder();
					for (String part : parts) {
						newListBuilder.append(part + ",");
					}
					String newList = newListBuilder.toString().substring(0, newListBuilder.length() - 1);
					Debug.info("      New condition list is '" + newList + "'");
					// put the event together and save it
					String newEvent = firstHalf + newList + lastHalf;
					Debug.info("      Saving instruction '" + newEvent + "'");
					eventsAccessor.getConfig().set(eventName, newEvent);
				}
				// at this point we finished modifying this one event
			}
			// at this point we finished modifying every event, need to save
			// events
			eventsAccessor.saveConfig();
			// every place where conditions are is now updated, finished!
			Debug.broadcast("Converted inverted conditions to a new format using exclamation marks!");
			Debug.info("Converting took " + (new Date().getTime() - time) + "ms");
		} catch (Exception e) {
			// try-catch block is required - if there is some exception,
			// the version wouldn't get changed and updater would fall into
			// an infinite loop of endless exceptiorns
			e.printStackTrace();
			Debug.error(ERROR);
		}
		// set v3 version
		config.set("version", "v3");
		instance.saveConfig();
		// done
	}

	@SuppressWarnings("unused")
	private void update_from_v1() {
		config.set("debug", "false");
		Debug.broadcast("Added debug option to configuration!");
		config.set("version", "v2");
		instance.saveConfig();
	}

	private void updateTo1_6() {
		config.set("version", "v1");
		instance.saveConfig();
		performUpdate();
	}

	private void updateTo1_5_3() {
		// nothing to update
		config.set("version", "1.5.3");
		updateTo1_6();
	}

	private void updateTo1_5_2() {
		// nothing to update
		config.set("version", "1.5.2");
		updateTo1_5_3();
	}

	private void updateTo1_5_1() {
		// nothing to update
		config.set("version", "1.5.1");
		updateTo1_5_2();
	}

	private void updateTo1_5() {
		Debug.broadcast("Started converting configuration files from v1.4 to v1.5!");
		// add sound settings
		String[] array1 = new String[] { "start", "end", "journal", "update", "full" };
		for (String string : array1) {
			config.set("sounds." + string, config.getDefaults().getString("sounds." + string));
		}
		Debug.broadcast("Added new sound options!");
		// add colors for journal
		String[] array2 = new String[] { "date.day", "date.hour", "line", "text" };
		for (String string : array2) {
			config.set("journal_colors." + string, config.getDefaults().getString("journal_colors." + string));
		}
		Debug.broadcast("Added new journal color options!");
		// convert conditions in events to event_condition: format
		Debug.info("Starting updating 'conditions:' argument to 'event_conditions:' in events.yml");
		ConfigAccessor events = ch.getConfigs().get("events");
		for (String key : events.getConfig().getKeys(false)) {
			Debug.info("  Processing event " + key);
			if (events.getConfig().getString(key).contains("conditions:")) {
				StringBuilder parts = new StringBuilder();
				for (String part : events.getConfig().getString(key).split(" ")) {
					if (part.startsWith("conditions:")) {
						parts.append("event_conditions:" + part.substring(11) + " ");
					} else {
						parts.append(part + " ");
					}
				}
				Debug.info("    Found 'conditions:' option, replacing!");
				events.getConfig().set(key, parts.substring(0, parts.length() - 1));
			}
		}
		Debug.broadcast("Events now use 'event_conditions:' for conditioning.");
		// convert objectives to new format
		Debug.info("Converting objectives to new format...");
		ConfigAccessor objectives = ch.getConfigs().get("objectives");
		for (String key : events.getConfig().getKeys(false)) {
			Debug.info("  Processing objective " + key);
			if (events.getConfig().getString(key).split(" ")[0].equalsIgnoreCase("objective")) {
				events.getConfig().set(key, "objective "
						+ objectives.getConfig().getString(events.getConfig().getString(key).split(" ")[1]));
				Debug.info("      Event " + key + " converted!");
			}
		}
		Debug.broadcast("Objectives converted to new, event-powered format!");
		// convert global locations
		String globalLocations = config.getString("global_locations");
		if (globalLocations != null && !globalLocations.equals("")) {
			StringBuilder configGlobalLocs = new StringBuilder();
			Debug.broadcast("Converting global locations to use events...");
			int i = 0;
			for (String globalLoc : config.getString("global_locations").split(",")) {
				i++;
				events.getConfig().set("global_location_" + i,
						"objective " + objectives.getConfig().getString(globalLoc));
				configGlobalLocs.append("global_location_" + i + ",");
				Debug.broadcast("Converted " + globalLoc + " objective.");
			}
			config.set("global_locations", configGlobalLocs.substring(0, configGlobalLocs.length() - 1));
			Debug.broadcast("All " + i + " global locations have been converted.");
		}
		events.saveConfig();
		Debug.broadcast("Removing old file.");
		new File(instance.getDataFolder(), "objectives.yml").delete();
		// convert books to new format
		Debug.broadcast("Converting books to new format!");
		ConfigAccessor items = ch.getConfigs().get("items");
		for (String key : items.getConfig().getKeys(false)) {
			String string = items.getConfig().getString(key);
			if (string.split(" ")[0].equalsIgnoreCase("WRITTEN_BOOK")) {
				String text = null;
				LinkedList<String> parts = new LinkedList<String>(Arrays.asList(string.split(" ")));
				for (Iterator<String> iterator = parts.iterator(); iterator.hasNext();) {
					String part = (String) iterator.next();
					if (part.startsWith("text:")) {
						text = part.substring(5);
						iterator.remove();
						break;
					}
				}
				if (text != null) {
					StringBuilder pages = new StringBuilder();
					for (String page : Utils.pagesFromString(text.replace("_", " "))) {
						pages.append(page.replaceAll(" ", "_") + "|");
					}
					parts.add("text:" + pages.substring(0, pages.length() - 2));
					StringBuilder instruction = new StringBuilder();
					for (String part : parts) {
						instruction.append(part + " ");
					}
					items.getConfig().set(key, instruction.toString().trim().replaceAll("\\n", "\\\\n"));
					Debug.broadcast("Converted book " + key + ".");
				}
			}
		}
		items.saveConfig();
		Debug.broadcast("All books converted!");
		// JournalBook.pagesFromString(questItem.getText(), false);
		config.set("tellraw", "false");
		Debug.broadcast("Tellraw option added to config.yml!");
		config.set("autoupdate", "true");
		Debug.broadcast("AutoUpdater is now enabled by default! You can change this if you"
				+ " want and reload the plugin, nothing will be downloaded in that case.");
		// end of update
		config.set("version", "1.5");
		Debug.broadcast("Conversion to v1.5 finished.");
		updateTo1_5_1();
	}

	private void updateTo1_4_3() {
		// nothing to update
		config.set("version", "1.4.3");
		updateTo1_5();
	}

	private void updateTo1_4_2() {
		// nothing to update
		config.set("version", "1.4.2");
		updateTo1_4_3();
	}

	private void updateTo1_4_1() {
		// nothing to update
		config.set("version", "1.4.1");
		updateTo1_4_2();
	}

	private void updateTo1_4() {
		Debug.broadcast("Started converting configuration files from v1.3 to v1.4!");
		instance.getConfig().set("autoupdate", "false");
		Debug.broadcast("Added AutoUpdate option to config. It's DISABLED by default!");
		Debug.broadcast("Moving conversation to separate files...");
		ConfigAccessor convOld = ch.getConfigs().get("conversations");
		Set<String> keys = convOld.getConfig().getKeys(false);
		File folder = new File(instance.getDataFolder(), "conversations");
		if (folder.exists() && folder.isDirectory())
			for (File file : folder.listFiles()) {
				file.delete();
			}
		for (String convID : keys) {
			File convFile = new File(folder, convID + ".yml");
			Map<String, Object> convSection = convOld.getConfig().getConfigurationSection(convID).getValues(true);
			YamlConfiguration convNew = YamlConfiguration.loadConfiguration(convFile);
			for (String key : convSection.keySet()) {
				convNew.set(key, convSection.get(key));
			}
			try {
				convNew.save(convFile);
				Debug.broadcast("Conversation " + convID + " moved to it's own file!");
			} catch (IOException e) {
				e.printStackTrace();
			}
		}
		Debug.broadcast("All conversations moved, deleting old file.");
		new File(instance.getDataFolder(), "conversations.yml").delete();

		// updating items
		Debug.broadcast("Starting conversion of items...");
		// this map will contain all QuestItem objects extracted from
		// configs
		HashMap<String, QuestItem> items = new HashMap<>();
		// this is counter for a number in item names (in items.yml)
		int number = 0;
		// check every event
		for (String key : ch.getConfigs().get("events").getConfig().getKeys(false)) {
			String instructions = ch.getString("events." + key);
			String[] parts = instructions.split(" ");
			String type = parts[0];
			// if this event has items in it do the thing
			if (type.equals("give") || type.equals("take")) {
				// define all required variables
				String amount = "";
				String conditions = "";
				String material = null;
				int data = 0;
				Map<String, Integer> enchants = null;
				List<String> lore = null;
				String name = null;
				// for each part of the instruction string check if it
				// contains some data and if so pu it in variables
				for (String part : parts) {
					if (part.contains("type:")) {
						material = part.substring(5);
					} else if (part.contains("data:")) {
						data = Byte.valueOf(part.substring(5));
					} else if (part.contains("enchants:")) {
						enchants = new HashMap<>();
						for (String enchant : part.substring(9).split(",")) {
							enchants.put(enchant.split(":")[0], Integer.decode(enchant.split(":")[1]));
						}
					} else if (part.contains("lore:")) {
						lore = new ArrayList<>();
						for (String loreLine : part.substring(5).split(";")) {
							lore.add(loreLine.replaceAll("_", " "));
						}
					} else if (part.contains("name:")) {
						name = part.substring(5).replaceAll("_", " ");
					} else if (part.contains("amount:")) {
						amount = part;
					} else if (part.contains("conditions:")) {
						conditions = part;
					}
				}
				// create an item
				String newItemID = null;
				@SuppressWarnings("deprecation")
				QuestItem item = new QuestItem(material, data, enchants, name, lore);
				boolean contains = false;
				for (String itemKey : items.keySet()) {
					if (items.get(itemKey).equals(item)) {
						contains = true;
						break;
					}
				}
				if (!contains) {
					// generate new name for an item
					newItemID = "item" + number;
					number++;
					items.put(newItemID, item);
				} else {
					for (String itemName : items.keySet()) {
						if (items.get(itemName).equals(item)) {
							newItemID = itemName;
						}
					}
				}
				ch.getConfigs().get("events").getConfig().set(key,
						(type + " " + newItemID + " " + amount + " " + conditions).trim());

				// replace event with updated version
				Debug.broadcast("Extracted " + newItemID + " from " + key + " event!");
			}
		}
		// check every condition (it's almost the same code, I didn't know how
		// to do
		// it better
		for (String key : ch.getConfigs().get("conditions").getConfig().getKeys(false)) {
			String instructions = ch.getString("conditions." + key);
			String[] parts = instructions.split(" ");
			String type = parts[0];
			// if this condition has items do the thing
			if (type.equals("hand") || type.equals("item")) {
				// define all variables
				String amount = "";
				String material = null;
				int data = 0;
				Map<String, Integer> enchants = new HashMap<>();
				List<String> lore = new ArrayList<>();
				String name = null;
				String inverted = "";
				// for every part check if it has some data and place it in
				// variables
				for (String part : parts) {
					if (part.contains("type:")) {
						material = part.substring(5);
					} else if (part.contains("data:")) {
						data = Byte.valueOf(part.substring(5));
					} else if (part.contains("enchants:")) {
						for (String enchant : part.substring(9).split(",")) {
							enchants.put(enchant.split(":")[0], Integer.decode(enchant.split(":")[1]));
						}
					} else if (part.contains("lore:")) {
						for (String loreLine : part.substring(5).split(";")) {
							lore.add(loreLine.replaceAll("_", " "));
						}
					} else if (part.contains("name:")) {
						name = part.substring(5).replaceAll("_", " ");
					} else if (part.contains("amount:")) {
						amount = part;
					} else if (part.equalsIgnoreCase("--inverted")) {
						inverted = part;
					}
				}
				// create an item
				String newItemID = null;
				@SuppressWarnings("deprecation")
				QuestItem item = new QuestItem(material, data, enchants, name, lore);
				boolean contains = false;
				for (String itemKey : items.keySet()) {
					if (items.get(itemKey).equals(item)) {
						contains = true;
						break;
					}
				}
				if (!contains) {
					// generate new name for an item
					newItemID = "item" + number;
					number++;
					items.put(newItemID, item);
				} else {
					for (String itemName : items.keySet()) {
						if (items.get(itemName).equals(item)) {
							newItemID = itemName;
						}
					}
				}
				ch.getConfigs().get("conditions").getConfig().set(key,
						(type + " item:" + newItemID + " " + amount + " " + inverted).trim());
				Debug.broadcast("Extracted " + newItemID + " from " + key + " condition!");
			}
		}
		// generated all items, now place them in items.yml
		for (String key : items.keySet()) {
			QuestItem item = items.get(key);
			String instruction = item.getMaterial() + " data:" + item.getData();
			if (item.getName() != null) {
				instruction = instruction + " name:" + item.getName().replace(" ", "_");
			}
			if (!item.getLore().isEmpty()) {
				StringBuilder lore = new StringBuilder();
				for (String line : item.getLore()) {
					lore.append(line + ";");
				}
				instruction = instruction + " lore:" + (lore.substring(0, lore.length() - 1).replace(" ", "_"));
			}
			if (!item.getEnchants().isEmpty()) {
				StringBuilder enchants = new StringBuilder();
				for (Enchantment enchant : item.getEnchants().keySet()) {
					enchants.append(enchant.toString() + ":" + item.getEnchants().get(enchant) + ",");
				}
				instruction = instruction + " enchants:" + enchants.substring(0, enchants.length() - 1);
			}
			ch.getConfigs().get("items").getConfig().set(key, instruction);
		}
		ch.getConfigs().get("items").saveConfig();
		ch.getConfigs().get("events").saveConfig();
		ch.getConfigs().get("conditions").saveConfig();
		Debug.broadcast("All extracted items has been successfully saved to items.yml!");
		// end of updating to 1.4
		instance.getConfig().set("version", "1.4");
		Debug.broadcast("Conversion to v1.4 finished.");
		updateTo1_4_1();
	}

	private void updateTo1_3() {
		Debug.broadcast("Started converting configuration files from unknown version to v1.3!");
		// add conversion options
		Debug.broadcast("Using Names by for safety. If you run UUID compatible server and "
				+ "want to use UUID, change it manually in the config file and reload the plugin.");
		config.set("uuid", "false");
		// this will alert the plugin that the conversion should be done if UUID
		// is
		// set to true
		config.set("convert", "true");
		// add metrics if they are not set yet
		if (!config.isSet("metrics")) {
			Debug.broadcast("Added metrics option.");
			config.set("metrics", "true");
		}
		// add stop to conversation if not done already
		Debug.broadcast("Adding stop nodes to conversations...");
		int count = 0;
		ConfigAccessor conversations = ch.getConfigs().get("conversations");
		Set<String> convNodes = conversations.getConfig().getKeys(false);
		for (String convNode : convNodes) {
			if (!conversations.getConfig().isSet(convNode + ".stop")) {
				conversations.getConfig().set(convNode + ".stop", "false");
				count++;
			}
		}
		conversations.saveConfig();
		Debug.broadcast("Done, modified " + count + " conversations!");
		// end of updating to 1.3
		config.set("version", "1.3");
		Debug.broadcast("Conversion to v1.3 finished.");
		updateTo1_4();
	}

	/**
	 * Updates language file, so it contains all required messages.
	 */
	private void updateLanguages() {
		// add new languages
		boolean isUpdated = false;
		ConfigAccessor messages = Config.getMessages();
		// check every language if it exists
		for (String path : messages.getConfig().getDefaultSection().getKeys(false)) {
			if (messages.getConfig().isSet(path)) {
				// if it exists check every message if it exists
				for (String messageNode : messages.getConfig().getDefaults().getConfigurationSection(path)
						.getKeys(false)) {
					if (!messages.getConfig().isSet(path + "." + messageNode)) {
						// if message doesn't exist then add it from defaults
						messages.getConfig().set(path + "." + messageNode,
								messages.getConfig().getDefaults().get(path + "." + messageNode));
						isUpdated = true;
					}
				}
			} else {
				// if language does not exist then add every message to it
				for (String messageNode : messages.getConfig().getDefaults().getConfigurationSection(path)
						.getKeys(false)) {
					messages.getConfig().set(path + "." + messageNode,
							messages.getConfig().getDefaults().get(path + "." + messageNode));
					isUpdated = true;
				}
			}
		}
		// if we updated config filse then print the message
		if (isUpdated) {
			messages.saveConfig();
			Debug.broadcast("Updated language files!");
		}
	}

	/**
	 * As the name says, converts all names to UUID in database
	 */
	@SuppressWarnings("deprecation")
	private void convertNamesToUUID() {
		Debug.broadcast("Converting names to UUID...");
		// loop all tables
		HashMap<String, String> list = new HashMap<>();
		String[] tables = new String[] { "OBJECTIVES", "TAGS", "POINTS", "JOURNAL", "BACKPACK" };
		Connector con = new Connector();
		for (String table : tables) {
			ResultSet res = con.querySQL(QueryType.valueOf("SELECT_PLAYERS_" + table), new String[] {});
			try {
				while (res.next()) {
					// and extract from them list of player names
					String playerID = res.getString("playerID");
					if (!list.containsKey(playerID)) {
						list.put(playerID, Bukkit.getOfflinePlayer(playerID).getUniqueId().toString());
					}
				}
			} catch (SQLException e) {
				e.printStackTrace();
			}
		}
		// convert all player names in all tables
		for (String table : tables) {
			for (String playerID : list.keySet()) {
				con.updateSQL(UpdateType.valueOf("UPDATE_PLAYERS_" + table),
						new String[] { list.get(playerID), playerID });
			}
		}
		Debug.broadcast("Names conversion finished!");
	}

	/**
	 * Adds the changelog file.
	 */
	private void addChangelog() {
		try {
			File changelog = new File(BetonQuest.getInstance().getDataFolder(), "changelog.txt");
			if (changelog.exists()) {
				changelog.delete();
			}
			Files.copy(BetonQuest.getInstance().getResource("changelog.txt"), changelog.toPath());
			Debug.broadcast("Changelog added!");
		} catch (IOException e) {
			e.printStackTrace();
		}

	}

	private String convertObjective(String obj) {
		StringBuilder builder = new StringBuilder();
		for (String part : obj.split(" ")) {
			if (part.startsWith("tag:")) {
				builder.append("label:" + part.substring(4));
			} else {
				builder.append(part);
			}
			builder.append(' ');
		}
		return builder.toString().trim();
	}

	/**
	 * Deprecated config handler, used only for configuration updating process
	 * 
	 * @author Jakub Sapalski
	 */
	private class ConfigHandler {

		/**
		 * Map containing accessors for every conversation.
		 */
		private HashMap<String, ConfigAccessor> conversationsMap = new HashMap<>();
		/**
		 * Deprecated accessor for single conversations file, used only for
		 * updating configuration.
		 */
		private ConfigAccessor conversations;
		/**
		 * Deprecated accessor for objectives file, used only for updating
		 * configuration.
		 */
		private ConfigAccessor objectives;
		/**
		 * Accessor for conditions file.
		 */
		private ConfigAccessor conditions;
		/**
		 * Accessor for events file.
		 */
		private ConfigAccessor events;
		/**
		 * Accessor for messages file.
		 */
		private ConfigAccessor messages;
		/**
		 * Accessor for npcs file.
		 */
		private ConfigAccessor npcs;
		/**
		 * Accessor for journal file.
		 */
		private ConfigAccessor journal;
		/**
		 * Accessor for items file.
		 */
		private ConfigAccessor items;

		/**
		 * Legacy configuration handler, only used for updating purposes. Do not
		 * use!!!
		 */
		public ConfigHandler() {
			// put config accesors in fields
			conversations = new ConfigAccessor(BetonQuest.getInstance(),
					new File(BetonQuest.getInstance().getDataFolder(), "conversations.yml"), "conversations.yml", AccessorType.CONVERSATION);
			objectives = new ConfigAccessor(BetonQuest.getInstance(),
					new File(BetonQuest.getInstance().getDataFolder(), "objectives.yml"), "objectives.yml", AccessorType.OBJECTIVES);
			conditions = new ConfigAccessor(BetonQuest.getInstance(),
					new File(BetonQuest.getInstance().getDataFolder(), "conditions.yml"), "conditions.yml", AccessorType.CONDITIONS);
			events = new ConfigAccessor(BetonQuest.getInstance(),
					new File(BetonQuest.getInstance().getDataFolder(), "events.yml"), "events.yml", AccessorType.EVENTS);
			npcs = new ConfigAccessor(BetonQuest.getInstance(),
					new File(BetonQuest.getInstance().getDataFolder(), "npcs.yml"), "npcs.yml", AccessorType.MAIN);
			journal = new ConfigAccessor(BetonQuest.getInstance(),
					new File(BetonQuest.getInstance().getDataFolder(), "journal.yml"), "journal.yml", AccessorType.JOURNAL);
			items = new ConfigAccessor(BetonQuest.getInstance(),
					new File(BetonQuest.getInstance().getDataFolder(), "items.yml"), "items.yml", AccessorType.ITEMS);
			messages = new ConfigAccessor(BetonQuest.getInstance(),
					new File(BetonQuest.getInstance().getDataFolder(), "messages.yml"), "messages.yml", AccessorType.OTHER);
			if (new File(BetonQuest.getInstance().getDataFolder(), "conversations").exists()) {
				// put conversations accessors in the hashmap
				for (File file : new File(BetonQuest.getInstance().getDataFolder(), "conversations").listFiles()) {
					conversationsMap.put(file.getName().substring(0, file.getName().indexOf(".")),
							new ConfigAccessor(BetonQuest.getInstance(), file, file.getName(), AccessorType.CONVERSATION));
				}
			}
		}

		/**
		 * Retireves from configuration the string at supplied path. The path
		 * should follow this syntax:
		 * "filename.branch.(moreBranches).branch.variable". For example getting
		 * color for day in journal date would be
		 * "config.journal_colors.date.day". Everything should be handled as a
		 * string for simplicity's sake.
		 *
		 * @param rawPath
		 *            path for the variable
		 * @return the String object representing requested variable
		 */
		public String getString(String rawPath) {

			// get parts of path
			String[] parts = rawPath.split("\\.");
			String first = parts[0];
			String path = rawPath.substring(first.length() + 1);
			String object;
			// for every possible file try to access the path and return String
			// object
			switch (first) {
			case "config":
				object = BetonQuest.getInstance().getConfig().getString(path);
				if (object == null) {
					// if object is null then there is no such variable at
					// specified path
					Debug.info("Error while accessing path: " + rawPath);
				}
				return object;
			case "conversations":
				object = null;
				// conversations should be handled with one more level, as they
				// are in
				// multiple files
				String conversationID = path.split("\\.")[0];
				String rest = path.substring(path.indexOf(".") + 1);
				if (conversationsMap.get(conversationID) != null) {
					object = conversationsMap.get(conversationID).getConfig().getString(rest);
				}
				if (object == null) {
					Debug.info("Error while accessing path: " + rawPath);
				}
				return object;
			case "objectives":
				object = objectives.getConfig().getString(path);
				if (object == null) {
					Debug.info("Error while accessing path: " + rawPath);
				}
				return object;
			case "conditions":
				object = conditions.getConfig().getString(path);
				if (object == null) {
					Debug.info("Error while accessing path: " + rawPath);
				}
				return object;
			case "events":
				object = events.getConfig().getString(path);
				if (object == null) {
					Debug.info("Error while accessing path: " + rawPath);
				}
				return object;
			case "messages":
				object = messages.getConfig().getString(path);
				if (object == null) {
					Debug.info("Error while accessing path: " + rawPath);
				}
				return object;
			case "npcs":
				object = npcs.getConfig().getString(path);
				return object;
			case "journal":
				object = journal.getConfig().getString(path);
				if (object == null) {
					Debug.info("Error while accessing path: " + rawPath);
				}
				return object;
			case "items":
				object = items.getConfig().getString(path);
				if (object == null) {
					Debug.info("Error while accessing path: " + rawPath);
				}
				return object;
			default:
				Debug.info("Fatal error while accessing path: " + rawPath + " (there is no such file)");
				return null;
			}
		}

		/**
		 * Retrieves a map containing all config accessors. Should be used for
		 * more advanced tasks than simply getting a String. Note that
		 * conversations are not included in this map. See
		 * {@link #getConversations() getConversations} method for that.
		 * Conversations accessor included in this map is just a deprecated old
		 * conversations file. The same situation is with unused objectives
		 * accessor.
		 *
		 * @return HashMap containing all config accessors
		 */
		public HashMap<String, ConfigAccessor> getConfigs() {
			HashMap<String, ConfigAccessor> map = new HashMap<>();
			map.put("conversations", conversations);
			map.put("conditions", conditions);
			map.put("events", events);
			map.put("objectives", objectives);
			map.put("journal", journal);
			map.put("messages", messages);
			map.put("npcs", npcs);
			map.put("items", items);
			return map;
		}

		/**
		 * Retrieves map containing all conversation accessors.
		 *
		 * @return HashMap containing conversation accessors
		 */
		public HashMap<String, ConfigAccessor> getConversations() {
			return conversationsMap;
		}
	}
=======
    /**
     * BetonQuest's instance
     */
    private BetonQuest instance = BetonQuest.getInstance();
    /**
     * Main configuration instance
     */
    private FileConfiguration config = instance.getConfig();
    /**
     * Destination version. At the end of the updating process this will be the
     * current version
     */
    private final String destination = "v9";

    public ConfigUpdater() {
        String version = BetonQuest.getInstance().getConfig().getString("version", null);
        Debug.info("Initializing updater with version " + version + ", destination is "
            + destination);
        // when the config is up to date then check for pending names
        // conversion;
        // conversion will occur only if UUID is manually set to true
        if (config.getString("uuid") != null && config.getString("uuid").equals("true")
            && config.getString("convert") != null && config.getString("convert").equals("true")) {
            convertNamesToUUID();
            config.set("convert", null);
            instance.saveConfig();
        }
        // move backup files to backup folder
        for (File file : instance.getDataFolder().listFiles()) {
            if (file.getName().matches("^backup-.*\\.zip$")) {
                file.renameTo(new File(file.getParentFile().getAbsolutePath() + File.separator
                    + "backups" + File.separator + file.getName()));
                Debug.broadcast("File " + file.getName() + " moved to backup folder!");
            }
        }
        if (version != null && version.equals(destination)) {
            Debug.broadcast("Configuration up to date!");
            return;
        } else {
            Utils.backup();
        }
        // if the version is null the plugin is updated from pre-1.3 version
        // (which
        // can be 1.0, 1.1 or 1.2)
        if (version == null) {
            updateTo1_3();
        } else if (version.equals("1.3")) {
            updateTo1_4();
        } else if (version.equals("1.4")) {
            updateTo1_4_1();
        } else if (version.equals("1.4.1")) {
            updateTo1_4_2();
        } else if (version.equals("1.4.2")) {
            updateTo1_4_3();
        } else if (version.equals("1.4.3")) {
            updateTo1_5();
        } else if (version.equals("1.5")) {
            updateTo1_5_1();
        } else if (version.equals("1.5.1")) {
            updateTo1_5_2();
        } else if (version.equals("1.5.2")) {
            updateTo1_5_3();
        } else if (version.equals("1.5.3") || version.equals("1.5.4")|| version.equals("1.6")) {
            updateTo1_6();
        } else if (version.matches("^v\\d+$")) {
            performUpdate();
        } else {
            Debug.broadcast("Something is not right wit configuration version. Consider fixing this.");
        }
    }
    
    /**
     * Performes full update in new updating system.
     */
    private void performUpdate() {
        // this is new, post-1.5.3 updating system, where config versions
        // are numbered separately from plugin's releases
        Debug.broadcast("Updating configuration to version " + destination);
        update();
        updateLanguages();
        instance.saveConfig();
        // reload configuration file to apply all possible changes
        ConfigHandler.reload();
        Debug.broadcast("Successfully updated configuration!");
        addChangelog();
    }

    /**
     * Invokes method that updates config from current version to the next. It
     * repeats itself until everything is converted.
     */
    private void update() {
        String version = config.getString("version", null);
        // if the version is the same as destination, updating process is
        // finished
        if (version == null || version.equals(destination))
            return;
        try {
            // call the right updating method
            Method method = this.getClass().getDeclaredMethod("update_from_" + version);
            method.setAccessible(true);
            Debug.info("Starting update from " + version + "!");
            method.invoke(this);
            Debug.info("Update to " + config.getString("version") + " done!");
        } catch (NoSuchMethodException | SecurityException | IllegalAccessException
                | IllegalArgumentException | InvocationTargetException e) {
            e.printStackTrace();
        }
        // update again until destination is reached
        update();
    }
    
    @SuppressWarnings("unused")
    private void update_from_v8() {
        Debug.broadcast("Everything in configuration has been updated for 1.6 version!");
        config.set("version", "v9");
        instance.saveConfig();
    }
    
    @SuppressWarnings("unused")
    private void update_from_v7() {
        ConfigAccessor messages = ConfigHandler.getConfigs().get("messages");
        messages.getConfig().set("date_format", "dd.MM.yyyy HH:mm");
        messages.saveConfig();
        Debug.broadcast("Added date format line to messages.yml");
        config.set("version", "v8");
        instance.saveConfig();
    }
    
    @SuppressWarnings("unused")
    private void update_from_v6() {
        Debug.broadcast("Added backpacks to the database!");
        config.set("version", "v7");
        instance.saveConfig();
    }

    @SuppressWarnings("unused")
    private void update_from_v5() {
        try {
            // delete isused column from tables objectives and tags
            Database database = instance.getDB();
            Connection connection = database.openConnection();
            String[] tables = new String[] { "objectives", "tags" };
            String prefix = instance.getConfig().getString("mysql.prefix", "");
            if (instance.isMySQLUsed()) {
                connection.prepareStatement(
                        "ALTER TABLE " + prefix + "objectives DROP COLUMN isused;").executeUpdate();
                connection.prepareStatement("ALTER TABLE " + prefix + "tags DROP COLUMN isused;")
                        .executeUpdate();
            } else {
                // drop column from objectives
                connection.prepareStatement("BEGIN TRANSACTION").executeUpdate();
                connection.prepareStatement("ALTER TABLE " + prefix + "objectives RENAME TO "
                    + prefix + "objectives_old").executeUpdate();
                connection.prepareStatement("CREATE TABLE IF NOT EXISTS " + prefix + "objectives"
                    + " (id INTEGER PRIMARY KEY AUTOINCREMENT, playerID VARCHAR(256) NOT NULL, "
                    + "instructions VARCHAR(2048) NOT NULL);").executeUpdate();
                connection.prepareStatement("INSERT INTO " + prefix + "objectives SELECT id, "
                    + "playerID, instructions FROM " + prefix + "objectives_old").executeUpdate();
                connection.prepareStatement("DROP TABLE " + prefix + "objectives_old").executeUpdate();
                connection.prepareStatement("COMMIT").executeUpdate();
                // drop column from tags
                connection.prepareStatement("BEGIN TRANSACTION").executeUpdate();
                connection.prepareStatement("ALTER TABLE " + prefix + "tags RENAME TO "
                    + prefix + "tags_old").executeUpdate();
                connection.prepareStatement("CREATE TABLE IF NOT EXISTS " + prefix + "tags"
                    + " (id INTEGER PRIMARY KEY AUTOINCREMENT, playerID VARCHAR(256) NOT NULL, "
                    + "tag TEXT NOT NULL);").executeUpdate();
                connection.prepareStatement("INSERT INTO " + prefix + "tags SELECT id, "
                    + "playerID, tag FROM " + prefix + "tags_old").executeUpdate();
                connection.prepareStatement("DROP TABLE " + prefix + "tags_old").executeUpdate();
                connection.prepareStatement("COMMIT").executeUpdate();
            }
            database.closeConnection();
            Debug.broadcast("Updated database format to better one.");
        } catch (Exception e) {
            e.printStackTrace();
        }
        config.set("version", "v6");
        instance.saveConfig();
    }

    @SuppressWarnings("unused")
    private void update_from_v4() {
        try {
            // update all give/take events and item condition to match new
            // parser
            ConfigAccessor eventsAccessor = ConfigHandler.getConfigs().get("events");
            FileConfiguration eventsConfig = eventsAccessor.getConfig();
            Debug.info("Updating events!");
            // check every event in configuration
            for (String key : eventsConfig.getKeys(false)) {
                Debug.info("  Processing " + key);
                String instruction = eventsConfig.getString(key);
                // if the event is of type "give" or "take" then proceed
                if (instruction.startsWith("give ") || instruction.startsWith("take ")) {
                    String[] parts = instruction.split(" ");
                    Debug.info("    Found " + parts[0] + " event");
                    // get item's amount
                    int amount = 1;
                    for (String part : parts) {
                        if (part.startsWith("amount:")) {
                            amount = Integer.parseInt(part.substring(7));
                            Debug.info("    Amount is set to " + amount);
                        }
                    }
                    // generate new instruction
                    String newInstruction = parts[0] + " " + parts[1]
                        + ((amount != 1) ? ":" + amount : "");
                    Debug.info("    Saving instruction '" + newInstruction + "'");
                    // save it
                    eventsConfig.set(key, newInstruction);
                }
            }
            // when all events are converted, save the file
            eventsAccessor.saveConfig();
            // update all item conditions
            ConfigAccessor conditionsAccessor = ConfigHandler.getConfigs().get("conditions");
            FileConfiguration conditionsConfig = conditionsAccessor.getConfig();
            Debug.info("Updatng conditions!");
            // check every condition in configuration
            for (String key : conditionsConfig.getKeys(false)) {
                Debug.info("  Processing " + key);
                String instruction = conditionsConfig.getString(key);
                // if the condition is of type "item" then proceed
                if (instruction.startsWith("item ")) {
                    String[] parts = instruction.split(" ");
                    Debug.info("    Found item condition");
                    // get item name and amount
                    String name = null;
                    int amount = 1;
                    for (String part : parts) {
                        if (part.startsWith("item:")) {
                            name = part.substring(5);
                            Debug.info("    Name is " + name);
                        } else if (part.startsWith("amount:")) {
                            amount = Integer.parseInt(part.substring(7));
                            Debug.info("    Amount is " + amount);
                        }
                    }
                    // generate new instruction
                    String newInstruction = "item " + name + ((amount != 1) ? ":" + amount : "");
                    Debug.info("    Saving instruction '" + newInstruction + "'");
                    // save it
                    conditionsConfig.set(key, newInstruction);
                }
            }
            // when all conditions are converted, save the file
            conditionsAccessor.saveConfig();
            Debug.broadcast("Converted give/take events and item conditions to new format!");
        } catch (Exception e) {
            e.printStackTrace();
            displayError();
        }
        config.set("version", "v5");
        instance.saveConfig();
    }

    @SuppressWarnings("unused")
    private void update_from_v3() {
        config.set("mysql.prefix", "");
        Debug.broadcast("Added prefix option to MySQL settings!");
        config.set("version", "v4");
        instance.saveConfig();
    }

    @SuppressWarnings("unused")
    private void update_from_v2() {
        try {
            // start time counting, because why not?
            long time = new Date().getTime();
            // Get all conditions with --inverted tag into the map
            // <name,instruction> without --inverted tag and remove them form
            // config
            ConfigAccessor conditionsAccessor = ConfigHandler.getConfigs().get("conditions");
            FileConfiguration conditionsConfig = conditionsAccessor.getConfig();
            // at the beginning trim all conditions, so they won't get
            // confused later on
            for (String path : conditionsConfig.getKeys(false)) {
                conditionsConfig.set(path, conditionsConfig.getString(path).trim());
            }
            HashMap<String, String> conditionsInverted = new HashMap<>();
            Debug.info("Extracting conditions to a map");
            // for each condition
            for (String name : conditionsConfig.getKeys(false)) {
                // get instruction
                String condition = conditionsConfig.getString(name);
                boolean wasInverted = false;
                int i = 1;
                Debug.info("  Checking condition " + name);
                // if it is --inverted
                while (condition.contains("--inverted")) {
                    Debug.info("    Loop " + i);
                    i++;
                    Debug.info("      Instruction: '" + condition + "'");
                    // get starting index of --inverted
                    int startingIndex = condition.indexOf(" --inverted");
                    Debug.info("      First occurence of --inverted tag: " + startingIndex);
                    // get first half (to cut --inverted)
                    String firstHalf = condition.substring(0, startingIndex);
                    Debug.info("      First half is '" + firstHalf + "'");
                    // get last half (from the end of --inverted string)
                    String lastHalf = condition.substring(startingIndex + 11);
                    Debug.info("      Last half is '" + lastHalf + "'");
                    // get new condition string without --inverted tag
                    condition = firstHalf + lastHalf;
                    wasInverted = true;
                    Debug.info("      And the whole new condition is '" + condition + "'");
                }
                if (wasInverted) {
                    Debug.info("  Removing from config and putting into a map!");
                    // remove it from config
                    conditionsConfig.set(name, null);
                    // put it into the map
                    conditionsInverted.put(name, condition);
                }
            }
            // for each, check for duplicates
            Debug.info("Checking for duplicates in config");
            HashMap<String, String> nameChanging = new HashMap<>();
            for (String invertedName : conditionsInverted.keySet()) {
                // check every condition from the map
                Debug.info("  Checking condition " + invertedName);
                String duplicateName = null;
                for (String normalName : conditionsConfig.getKeys(false)) {
                    // against every condition that is still in the config
                    if (conditionsConfig.getString(normalName).equals(
                            conditionsInverted.get(invertedName))) {
                        // if it is the same, then we have a match; we need to
                        // mark it as a duplicate
                        Debug.info("    Found a duplicate: " + normalName);
                        duplicateName = normalName;
                    }
                }
                if (duplicateName != null) {
                    // if it still exists in config, put it into map <old
                    // name, new name> as duplicate and !original
                    Debug.info("    Inserting into name changing map, from " + invertedName
                        + " to !" + duplicateName);
                    nameChanging.put(invertedName, "!" + duplicateName);
                } else {
                    // if it doesn't, put into a map as original and !original,
                    // and reinsert into config
                    Debug.info("    Inserting into name changing map, from " + invertedName
                        + " to !" + invertedName);
                    Debug.info("    Readding to configuration!");
                    nameChanging.put(invertedName, "!" + invertedName);
                    conditionsConfig.set(invertedName, conditionsInverted.get(invertedName));
                }
            }
            Debug.info("Starting conditions updating!");
            for (String key : conditionsConfig.getKeys(false)) {
                String instruction = conditionsConfig.getString(key).trim();
                Debug.info("  Processing condition " + key);
                if (instruction.startsWith("or ") || instruction.startsWith("and ")) {
                    String type = instruction.substring(0, instruction.indexOf(" "));
                    Debug.info("    Found " + type + " condition!");
                    int index = instruction.indexOf(" conditions:") + 12;
                    String firstPart = instruction.substring(0, index);
                    Debug.info("    First part is '" + firstPart + "'");
                    int secondIndex = index + instruction.substring(index).indexOf(" ");
                    if (secondIndex <= index) {
                        secondIndex = instruction.length();
                    }
                    String conditionList = instruction.substring(index, secondIndex);
                    Debug.info("    List of conditions is '" + conditionList + "'");
                    String lastPart = instruction.substring(secondIndex);
                    Debug.info("    Last part is '" + lastPart + "'");
                    String[] parts = conditionList.split(",");
                    for (int i = 0; i < parts.length; i++) {
                        // check each of them if it should be replaced
                        String replacement = nameChanging.get(parts[i]);
                        if (replacement != null) {
                            Debug.info("        Replacing " + parts[i] + " with " + replacement);
                            parts[i] = replacement;
                        }
                    }
                    StringBuilder newConditionsList = new StringBuilder();
                    for (String part : parts) {
                        newConditionsList.append(part + ",");
                    }
                    String newInstruction = firstPart + newConditionsList.toString()
                            .substring(0, newConditionsList.length() - 1) + lastPart;
                    Debug.info("    New instruction is '" + newInstruction + "'");
                    conditionsConfig.set(key, newInstruction);
                }
            }
            // save conditions so the changes persist
            conditionsAccessor.saveConfig();
            // now we have a map with names which need to be changed across all
            // configuration; for each conversation, for each NPC option and
            // player option, replace old names from the map with new names
            Debug.info("Starting conversation updating");
            // get every conversation accessor
            HashMap<String, ConfigAccessor> conversations = ConfigHandler.getConversations();
            for (String conversationName : conversations.keySet()) {
                Debug.info("  Processing conversation " + conversationName);
                ConfigAccessor conversation = conversations.get(conversationName);
                // this list will store every path to condition list in this
                // conversation
                List<String> paths = new ArrayList<>();
                // for every npc option, check if it contains conditions
                // variable and add it to the list
                Debug.info("    Extracting conditions from NPC options");
                ConfigurationSection npcOptions = conversation.getConfig().getConfigurationSection(
                        "NPC_options");
                for (String npcPath : npcOptions.getKeys(false)) {
                    String conditionPath = "NPC_options." + npcPath + ".conditions";
                    if (conversation.getConfig().isSet(conditionPath)
                        && !conversation.getConfig().getString(conditionPath).equals("")) {
                        Debug.info("      Adding " + conditionPath + " to the list");
                        paths.add(conditionPath);
                    }
                }
                // for every player option, check if it contains conditions
                // variable and add it to the list
                Debug.info("    Extracting conditions from player options");
                ConfigurationSection playerOptions = conversation.getConfig()
                        .getConfigurationSection("player_options");
                for (String playerPath : playerOptions.getKeys(false)) {
                    String conditionPath = "player_options." + playerPath + ".conditions";
                    if (conversation.getConfig().isSet(conditionPath)
                        && !conversation.getConfig().getString(conditionPath).equals("")) {
                        Debug.info("      Adding " + conditionPath + " to the list");
                        paths.add(conditionPath);
                    }
                }
                // now we have a list of valid paths to condition variables
                // in this conversation
                for (String path : paths) {
                    Debug.info("    Processing path " + path);
                    // get the list of conditions (as a single string, separated
                    // by commas)
                    String list = conversation.getConfig().getString(path);
                    Debug.info("      Original conditions list is: " + list);
                    // split it into an array
                    String[] conditionArr = list.split(",");
                    for (int i = 0; i < conditionArr.length; i++) {
                        // for every condition name in array check if it should
                        // be replaced
                        String replacement = nameChanging.get(conditionArr[i]);
                        if (replacement != null) {
                            // and replace it
                            Debug.info("      Replacing " + conditionArr[i] + " with "
                                + replacement);
                            conditionArr[i] = replacement;
                        }
                    }
                    // now when everything is replaced generate new list (as a
                    // single string)
                    StringBuilder newListBuilder = new StringBuilder();
                    for (String condition : conditionArr) {
                        newListBuilder.append(condition + ",");
                    }
                    String newList = newListBuilder.toString().substring(0,
                            newListBuilder.length() - 1);
                    Debug.info("      Saving new list: " + newList);
                    // and set it
                    conversation.getConfig().set(path, newList);
                }
                // save conversation so the changes persist
                conversation.saveConfig();
            }
            // now every conversation is processed, time for events
            // for each event_conditions: and conditions: in events.yml, replace
            // old names from the map with new names
            Debug.info("Starting events updating");
            ConfigAccessor eventsAccessor = ConfigHandler.getConfigs().get("events");
            for (String eventName : eventsAccessor.getConfig().getKeys(false)) {
                Debug.info("  Processing event " + eventName);
                // extract event's instruction
                String instruction = eventsAccessor.getConfig().getString(eventName);
                // check if it contains event conditions
                if (instruction.contains(" event_conditions:")) {
                    Debug.info("    Found event conditions!");
                    // extract first half (to the start of condition list
                    int index = instruction.indexOf(" event_conditions:") + 18;
                    String firstHalf = instruction.substring(0, index);
                    Debug.info("      First half is '" + firstHalf + "'");
                    // extract condition list
                    int secondIndex = index + instruction.substring(index).indexOf(" ");
                    if (secondIndex <= index) {
                        secondIndex = instruction.length();
                    }
                    String conditionList = instruction.substring(index, secondIndex);
                    Debug.info("      Condition list is '" + conditionList + "'");
                    // extract last half (from the end of condition list)
                    String lastHalf = instruction.substring(secondIndex, instruction.length());
                    Debug.info("      Last half is '" + lastHalf + "'");
                    // split conditions into an array
                    String[] parts = conditionList.split(",");
                    for (int i = 0; i < parts.length; i++) {
                        // check each of them if it should be replaced
                        String replacement = nameChanging.get(parts[i]);
                        if (replacement != null) {
                            Debug.info("        Replacing " + parts[i] + " with " + replacement);
                            parts[i] = replacement;
                        }
                    }
                    // put it all together
                    StringBuilder newListBuilder = new StringBuilder();
                    for (String part : parts) {
                        newListBuilder.append(part + ",");
                    }
                    String newList = newListBuilder.toString().substring(0,
                            newListBuilder.length() - 1);
                    Debug.info("      New condition list is '" + newList + "'");
                    // put the event together and save it
                    String newEvent = firstHalf + newList + lastHalf;
                    Debug.info("      Saving instruction '" + newEvent + "'");
                    eventsAccessor.getConfig().set(eventName, newEvent);
                }
                // read the instruction again, it could've changed
                instruction = eventsAccessor.getConfig().getString(eventName);
                // check if it containt objective conditions
                if (instruction.contains(" conditions:")) {
                    Debug.info("    Found objective conditions!");
                    // extract first half (to the start of condition list
                    int index = instruction.indexOf(" conditions:") + 12;
                    String firstHalf = instruction.substring(0, index);
                    Debug.info("      First half is '" + firstHalf + "'");
                    // extract condition list
                    int secondIndex = index + instruction.substring(index).indexOf(" ");
                    String conditionList = instruction.substring(index, secondIndex);
                    Debug.info("      Condition list is '" + conditionList + "'");
                    // extract last half (from the end of condition list)
                    String lastHalf = instruction.substring(secondIndex, instruction.length());
                    Debug.info("      Last half is '" + lastHalf + "'");
                    // split conditions into an array
                    String[] parts = conditionList.split(",");
                    for (int i = 0; i < parts.length; i++) {
                        // check each of them if it should be replaced
                        String replacement = nameChanging.get(parts[i]);
                        if (replacement != null) {
                            Debug.info("        Replacing " + parts[i] + " with " + replacement);
                            parts[i] = replacement;
                        }
                    }
                    // put it all together
                    StringBuilder newListBuilder = new StringBuilder();
                    for (String part : parts) {
                        newListBuilder.append(part + ",");
                    }
                    String newList = newListBuilder.toString().substring(0,
                            newListBuilder.length() - 1);
                    Debug.info("      New condition list is '" + newList + "'");
                    // put the event together and save it
                    String newEvent = firstHalf + newList + lastHalf;
                    Debug.info("      Saving instruction '" + newEvent + "'");
                    eventsAccessor.getConfig().set(eventName, newEvent);
                }
                // at this point we finished modifying this one event
            }
            // at this point we finished modifying every event, need to save
            // events
            eventsAccessor.saveConfig();
            // every place where conditions are is now updated, finished!
            Debug.broadcast("Converted inverted conditions to a new format using exclamation marks!");
            Debug.info("Converting took " + (new Date().getTime() - time) + "ms");
        } catch (Exception e) {
            // try-catch block is required - if there is some exception,
            // the version wouldn't get changed and updater would fall into
            // an infinite loop of endless exceptiorns
            e.printStackTrace();
            displayError();
        }
        // set v3 version
        config.set("version", "v3");
        instance.saveConfig();
        // done
    }

    @SuppressWarnings("unused")
    private void update_from_v1() {
        config.set("debug", "false");
        Debug.broadcast("Added debug option to configuration!");
        config.set("version", "v2");
        instance.saveConfig();
    }

    private void updateTo1_6() {
        config.set("version", "v1");
        instance.saveConfig();
        performUpdate();
    }

    private void updateTo1_5_3() {
        // nothing to update
        config.set("version", "1.5.3");
        updateTo1_6();
    }

    private void updateTo1_5_2() {
        // nothing to update
        config.set("version", "1.5.2");
        updateTo1_5_3();
    }

    private void updateTo1_5_1() {
        // nothing to update
        config.set("version", "1.5.1");
        updateTo1_5_2();
    }

    private void updateTo1_5() {
        Debug.broadcast("Started converting configuration files from v1.4 to v1.5!");
        // add sound settings
        String[] array1 = new String[] { "start", "end", "journal", "update", "full" };
        for (String string : array1) {
            config.set("sounds." + string, config.getDefaults().getString("sounds." + string));
        }
        Debug.broadcast("Added new sound options!");
        // add colors for journal
        String[] array2 = new String[] { "date.day", "date.hour", "line", "text" };
        for (String string : array2) {
            config.set("journal_colors." + string,
                    config.getDefaults().getString("journal_colors." + string));
        }
        Debug.broadcast("Added new journal color options!");
        // convert conditions in events to event_condition: format
        Debug.info("Starting updating 'conditions:' argument to 'event_conditions:' in events.yml");
        ConfigAccessor events = ConfigHandler.getConfigs().get("events");
        for (String key : events.getConfig().getKeys(false)) {
            Debug.info("  Processing event " + key);
            if (events.getConfig().getString(key).contains("conditions:")) {
                StringBuilder parts = new StringBuilder();
                for (String part : events.getConfig().getString(key).split(" ")) {
                    if (part.startsWith("conditions:")) {
                        parts.append("event_conditions:" + part.substring(11) + " ");
                    } else {
                        parts.append(part + " ");
                    }
                }
                Debug.info("    Found 'conditions:' option, replacing!");
                events.getConfig().set(key, parts.substring(0, parts.length() - 1));
            }
        }
        Debug.broadcast("Events now use 'event_conditions:' for conditioning.");
        // convert objectives to new format
        Debug.info("Converting objectives to new format...");
        ConfigAccessor objectives = ConfigHandler.getConfigs().get("objectives");
        for (String key : events.getConfig().getKeys(false)) {
            Debug.info("  Processing objective " + key);
            if (events.getConfig().getString(key).split(" ")[0].equalsIgnoreCase("objective")) {
                events.getConfig().set(
                        key,
                        "objective "
                            + objectives.getConfig().getString(
                                    events.getConfig().getString(key).split(" ")[1]));
                Debug.info("      Event " + key + " converted!");
            }
        }
        Debug.broadcast("Objectives converted to new, event-powered format!");
        // convert global locations TODO debugging
        String globalLocations = config.getString("global_locations");
        if (globalLocations != null && !globalLocations.equals("")) {
            StringBuilder configGlobalLocs = new StringBuilder();
            Debug.broadcast("Converting global locations to use events...");
            int i = 0;
            for (String globalLoc : config.getString("global_locations").split(",")) {
                i++;
                events.getConfig().set("global_location_" + i,
                        "objective " + objectives.getConfig().getString(globalLoc));
                configGlobalLocs.append("global_location_" + i + ",");
                Debug.broadcast("Converted " + globalLoc + " objective.");
            }
            config.set("global_locations",
                    configGlobalLocs.substring(0, configGlobalLocs.length() - 1));
            Debug.broadcast("All " + i + " global locations have been converted.");
        }
        events.saveConfig();
        Debug.broadcast("Removing old file.");
        new File(instance.getDataFolder(), "objectives.yml").delete();
        // convert books to new format
        Debug.broadcast("Converting books to new format!");
        ConfigAccessor items = ConfigHandler.getConfigs().get("items");
        for (String key : items.getConfig().getKeys(false)) {
            String string = items.getConfig().getString(key);
            if (string.split(" ")[0].equalsIgnoreCase("WRITTEN_BOOK")) {
                String text = null;
                LinkedList<String> parts = new LinkedList<String>(Arrays.asList(string.split(" ")));
                for (Iterator<String> iterator = parts.iterator(); iterator.hasNext();) {
                    String part = (String) iterator.next();
                    if (part.startsWith("text:")) {
                        text = part.substring(5);
                        iterator.remove();
                        break;
                    }
                }
                if (text != null) {
                    StringBuilder pages = new StringBuilder();
                    for (String page : Utils.pagesFromString(text.replace("_", " "), true)) {
                        pages.append(page.replaceAll(" ", "_") + "|");
                    }
                    parts.add("text:" + pages.substring(0, pages.length() - 2));
                    StringBuilder instruction = new StringBuilder();
                    for (String part : parts) {
                        instruction.append(part + " ");
                    }
                    items.getConfig().set(key,
                            instruction.toString().trim().replaceAll("\\n", "\\\\n"));
                    Debug.broadcast("Converted book " + key + ".");
                }
            }
        }
        items.saveConfig();
        Debug.broadcast("All books converted!");
        // JournalBook.pagesFromString(questItem.getText(), false);
        config.set("tellraw", "false");
        Debug.broadcast("Tellraw option added to config.yml!");
        config.set("autoupdate", "true");
        Debug.broadcast("AutoUpdater is now enabled by default! You can change this if you"
            + " want and reload the plugin, nothing will be downloaded in that case.");
        // end of update
        config.set("version", "1.5");
        Debug.broadcast("Conversion to v1.5 finished.");
        updateTo1_5_1();
    }

    private void updateTo1_4_3() {
        // nothing to update
        config.set("version", "1.4.3");
        updateTo1_5();
    }

    private void updateTo1_4_2() {
        // nothing to update
        config.set("version", "1.4.2");
        updateTo1_4_3();
    }

    private void updateTo1_4_1() {
        // nothing to update
        config.set("version", "1.4.1");
        updateTo1_4_2();
    }

    private void updateTo1_4() {
        Debug.broadcast("Started converting configuration files from v1.3 to v1.4!");
        instance.getConfig().set("autoupdate", "false");
        Debug.broadcast("Added AutoUpdate option to config. It's DISABLED by default!");
        Debug.broadcast("Moving conversation to separate files...");
        ConfigAccessor convOld = ConfigHandler.getConfigs().get("conversations");
        Set<String> keys = convOld.getConfig().getKeys(false);
        File folder = new File(instance.getDataFolder(), "conversations");
        for (File file : folder.listFiles()) {
            file.delete();
        }
        for (String convID : keys) {
            File convFile = new File(folder, convID + ".yml");
            Map<String, Object> convSection = convOld.getConfig().getConfigurationSection(convID)
                    .getValues(true);
            YamlConfiguration convNew = YamlConfiguration.loadConfiguration(convFile);
            for (String key : convSection.keySet()) {
                convNew.set(key, convSection.get(key));
            }
            try {
                convNew.save(convFile);
                Debug.broadcast("Conversation " + convID + " moved to it's own file!");
            } catch (IOException e) {
                e.printStackTrace();
            }
        }
        Debug.broadcast("All conversations moved, deleting old file.");
        new File(instance.getDataFolder(), "conversations.yml").delete();

        // updating items
        Debug.broadcast("Starting conversion of items...");
        // this map will contain all QuestItem objects extracted from
        // configs
        HashMap<String, QuestItem> items = new HashMap<>();
        // this is counter for a number in item names (in items.yml)
        int number = 0;
        // check every event
        for (String key : ConfigHandler.getConfigs().get("events").getConfig().getKeys(false)) {
            String instructions = ConfigHandler.getString("events." + key);
            String[] parts = instructions.split(" ");
            String type = parts[0];
            // if this event has items in it do the thing
            if (type.equals("give") || type.equals("take")) {
                // define all required variables
                String amount = "";
                String conditions = "";
                String material = null;
                int data = 0;
                Map<String, Integer> enchants = null;
                List<String> lore = null;
                String name = null;
                // for each part of the instruction string check if it
                // contains some data and if so pu it in variables
                for (String part : parts) {
                    if (part.contains("type:")) {
                        material = part.substring(5);
                    } else if (part.contains("data:")) {
                        data = Byte.valueOf(part.substring(5));
                    } else if (part.contains("enchants:")) {
                        enchants = new HashMap<>();
                        for (String enchant : part.substring(9).split(",")) {
                            enchants.put(enchant.split(":")[0],
                                    Integer.decode(enchant.split(":")[1]));
                        }
                    } else if (part.contains("lore:")) {
                        lore = new ArrayList<>();
                        for (String loreLine : part.substring(5).split(";")) {
                            lore.add(loreLine.replaceAll("_", " "));
                        }
                    } else if (part.contains("name:")) {
                        name = part.substring(5).replaceAll("_", " ");
                    } else if (part.contains("amount:")) {
                        amount = part;
                    } else if (part.contains("conditions:")) {
                        conditions = part;
                    }
                }
                // create an item
                String newItemID = null;
                QuestItem item = new QuestItem(material, data, enchants, name, lore);
                boolean contains = false;
                for (String itemKey : items.keySet()) {
                    if (items.get(itemKey).equalsQ(item)) {
                        contains = true;
                        break;
                    }
                }
                if (!contains) {
                    // generate new name for an item
                    newItemID = "item" + number;
                    number++;
                    items.put(newItemID, item);
                } else {
                    for (String itemName : items.keySet()) {
                        if (items.get(itemName).equalsQ(item)) {
                            newItemID = itemName;
                        }
                    }
                }
                ConfigHandler
                        .getConfigs()
                        .get("events")
                        .getConfig()
                        .set(key, (type + " " + newItemID + " " + amount + " " + conditions).trim());

                // replace event with updated version
                Debug.broadcast("Extracted " + newItemID + " from " + key + " event!");
            }
        }
        // check every condition (it's almost the same code, I didn't know how
        // to do
        // it better
        for (String key : ConfigHandler.getConfigs().get("conditions").getConfig().getKeys(false)) {
            String instructions = ConfigHandler.getString("conditions." + key);
            String[] parts = instructions.split(" ");
            String type = parts[0];
            // if this condition has items do the thing
            if (type.equals("hand") || type.equals("item")) {
                // define all variables
                String amount = "";
                String material = null;
                int data = 0;
                Map<String, Integer> enchants = new HashMap<>();
                List<String> lore = new ArrayList<>();
                String name = null;
                String inverted = "";
                // for every part check if it has some data and place it in
                // variables
                for (String part : parts) {
                    if (part.contains("type:")) {
                        material = part.substring(5);
                    } else if (part.contains("data:")) {
                        data = Byte.valueOf(part.substring(5));
                    } else if (part.contains("enchants:")) {
                        for (String enchant : part.substring(9).split(",")) {
                            enchants.put(enchant.split(":")[0],
                                    Integer.decode(enchant.split(":")[1]));
                        }
                    } else if (part.contains("lore:")) {
                        for (String loreLine : part.substring(5).split(";")) {
                            lore.add(loreLine.replaceAll("_", " "));
                        }
                    } else if (part.contains("name:")) {
                        name = part.substring(5).replaceAll("_", " ");
                    } else if (part.contains("amount:")) {
                        amount = part;
                    } else if (part.equalsIgnoreCase("--inverted")) {
                        inverted = part;
                    }
                }
                // create an item
                String newItemID = null;
                QuestItem item = new QuestItem(material, data, enchants, name, lore);
                boolean contains = false;
                for (String itemKey : items.keySet()) {
                    if (items.get(itemKey).equalsQ(item)) {
                        contains = true;
                        break;
                    }
                }
                if (!contains) {
                    // generate new name for an item
                    newItemID = "item" + number;
                    number++;
                    items.put(newItemID, item);
                } else {
                    for (String itemName : items.keySet()) {
                        if (items.get(itemName).equalsQ(item)) {
                            newItemID = itemName;
                        }
                    }
                }
                ConfigHandler
                        .getConfigs()
                        .get("conditions")
                        .getConfig()
                        .set(key,
                                (type + " item:" + newItemID + " " + amount + " " + inverted)
                                        .trim());
                Debug.broadcast("Extracted " + newItemID + " from " + key + " condition!");
            }
        }
        // generated all items, now place them in items.yml
        for (String key : items.keySet()) {
            QuestItem item = items.get(key);
            String instruction = item.getMaterial() + " data:" + item.getData();
            if (item.getName() != null) {
                instruction = instruction + " name:" + item.getName().replace(" ", "_");
            }
            if (item.getLore() != null && !item.getLore().isEmpty()) {
                StringBuilder lore = new StringBuilder();
                for (String line : item.getLore()) {
                    lore.append(line + ";");
                }
                instruction = instruction + " lore:"
                    + (lore.substring(0, lore.length() - 1).replace(" ", "_"));
            }
            if (item.getEnchants() != null && !item.getEnchants().isEmpty()) {
                StringBuilder enchants = new StringBuilder();
                for (Enchantment enchant : item.getEnchants().keySet()) {
                    enchants.append(enchant.toString() + ":" + item.getEnchants().get(enchant)
                        + ",");
                }
                instruction = instruction + " enchants:"
                    + enchants.substring(0, enchants.length() - 1);
            }
            ConfigHandler.getConfigs().get("items").getConfig().set(key, instruction);
        }
        ConfigHandler.getConfigs().get("items").saveConfig();
        ConfigHandler.getConfigs().get("events").saveConfig();
        ConfigHandler.getConfigs().get("conditions").saveConfig();
        Debug.broadcast("All extracted items has been successfully saved to items.yml!");
        // end of updating to 1.4
        instance.getConfig().set("version", "1.4");
        Debug.broadcast("Conversion to v1.4 finished.");
        updateTo1_4_1();
    }

    private void updateTo1_3() {
        Debug.broadcast("Started converting configuration files from unknown version to v1.3!");
        // add conversion options
        Debug.broadcast("Using Names by for safety. If you run UUID compatible server and "
            + "want to use UUID, change it manually in the config file and reload the plugin.");
        config.set("uuid", "false");
        // this will alert the plugin that the conversion should be done if UUID
        // is
        // set to true
        config.set("convert", "true");
        // add metrics if they are not set yet
        if (!config.isSet("metrics")) {
            Debug.broadcast("Added metrics option.");
            config.set("metrics", "true");
        }
        // add stop to conversation if not done already
        Debug.broadcast("Adding stop nodes to conversations...");
        int count = 0;
        ConfigAccessor conversations = ConfigHandler.getConfigs().get("conversations");
        Set<String> convNodes = conversations.getConfig().getKeys(false);
        for (String convNode : convNodes) {
            if (!conversations.getConfig().isSet(convNode + ".stop")) {
                conversations.getConfig().set(convNode + ".stop", "false");
                count++;
            }
        }
        conversations.saveConfig();
        Debug.broadcast("Done, modified " + count + " conversations!");
        // end of updating to 1.3
        config.set("version", "1.3");
        Debug.broadcast("Conversion to v1.3 finished.");
        updateTo1_4();
    }

    /**
     * Updates language file, so it contains all required messages.
     */
    private void updateLanguages() {
        // add new languages
        boolean isUpdated = false;
        ConfigAccessor messages = ConfigHandler.getConfigs().get("messages");
        // check every language if it exists
        for (String path : messages.getConfig().getDefaultSection().getKeys(false)) {
            if (messages.getConfig().isSet(path)) {
                // if it exists check every message if it exists
                for (String messageNode : messages.getConfig().getDefaults()
                        .getConfigurationSection(path).getKeys(false)) {
                    if (!messages.getConfig().isSet(path + "." + messageNode)) {
                        // if message doesn't exist then add it from defaults
                        messages.getConfig().set(path + "." + messageNode,
                                messages.getConfig().getDefaults().get(path + "." + messageNode));
                        isUpdated = true;
                    }
                }
            } else {
                // if language does not exist then add every message to it
                for (String messageNode : messages.getConfig().getDefaults()
                        .getConfigurationSection(path).getKeys(false)) {
                    messages.getConfig().set(path + "." + messageNode,
                            messages.getConfig().getDefaults().get(path + "." + messageNode));
                    isUpdated = true;
                }
            }
        }
        // if we updated config filse then print the message
        if (isUpdated) {
            messages.saveConfig();
            Debug.broadcast("Updated language files!");
        }
    }

    /**
     * As the name says, converts all names to UUID in database
     */
    @SuppressWarnings("deprecation")
    private void convertNamesToUUID() {
        Debug.broadcast("Converting names to UUID...");
        instance.getDB().openConnection();
        // loop all tables
        HashMap<String, String> list = new HashMap<>();
        String[] tables = new String[] { "OBJECTIVES", "TAGS", "POINTS", "JOURNAL", "BACKPACK" };
        for (String table : tables) {
            ResultSet res = instance.getDB().querySQL(QueryType.valueOf("SELECT_PLAYERS_" + table),
                    new String[] {});
            try {
                while (res.next()) {
                    // and extract from them list of player names
                    String playerID = res.getString("playerID");
                    if (!list.containsKey(playerID)) {
                        list.put(playerID, Bukkit.getOfflinePlayer(playerID).getUniqueId()
                                .toString());
                    }
                }
            } catch (SQLException e) {
                e.printStackTrace();
            }
        }
        // convert all player names in all tables
        for (String table : tables) {
            for (String playerID : list.keySet()) {
                instance.getDB().updateSQL(UpdateType.valueOf("UPDATE_PLAYERS_" + table),
                        new String[] { list.get(playerID), playerID });
            }
        }
        instance.getDB().closeConnection();
        Debug.broadcast("Names conversion finished!");
    }

    /**
     * Adds the changelog file.
     */
    private void addChangelog() {
        try {
            File changelog = new File(BetonQuest.getInstance().getDataFolder(), "changelog.txt");
            if (changelog.exists()) {
                changelog.delete();
            }
            Files.copy(BetonQuest.getInstance().getResource("changelog.txt"), changelog.toPath());
            Debug.broadcast("Changelog added!");
        } catch (IOException e) {
            e.printStackTrace();
        }

    }

    private void displayError() {
        Debug.error("There was an error during updating process! (you don't say?) Please "
            + "downgrade to the previous working version of the plugin and restore your "
            + "configuration from the backup. Don't forget to send this error to the developer"
            + ", so he can fix it! Sorry for inconvenience, here's the link:"
            + " <https://github.com/Co0sh/BetonQuest/issues> and a cookie: "
            + "<http://i.imgur.com/iR4UMH5.png>");
    }
>>>>>>> e6e0e601
}<|MERGE_RESOLUTION|>--- conflicted
+++ resolved
@@ -68,7 +68,6 @@
  */
 public class ConfigUpdater {
 
-<<<<<<< HEAD
 	// abandon all hope, ye who enter here
 
 	/**
@@ -3242,14 +3241,14 @@
 			if (item.getName() != null) {
 				instruction = instruction + " name:" + item.getName().replace(" ", "_");
 			}
-			if (!item.getLore().isEmpty()) {
+			if (item.getLore() != null && !item.getLore().isEmpty()) {
 				StringBuilder lore = new StringBuilder();
 				for (String line : item.getLore()) {
 					lore.append(line + ";");
 				}
 				instruction = instruction + " lore:" + (lore.substring(0, lore.length() - 1).replace(" ", "_"));
 			}
-			if (!item.getEnchants().isEmpty()) {
+			if (item.getEnchants() != null && !item.getEnchants().isEmpty()) {
 				StringBuilder enchants = new StringBuilder();
 				for (Enchantment enchant : item.getEnchants().keySet()) {
 					enchants.append(enchant.toString() + ":" + item.getEnchants().get(enchant) + ",");
@@ -3602,1094 +3601,4 @@
 			return conversationsMap;
 		}
 	}
-=======
-    /**
-     * BetonQuest's instance
-     */
-    private BetonQuest instance = BetonQuest.getInstance();
-    /**
-     * Main configuration instance
-     */
-    private FileConfiguration config = instance.getConfig();
-    /**
-     * Destination version. At the end of the updating process this will be the
-     * current version
-     */
-    private final String destination = "v9";
-
-    public ConfigUpdater() {
-        String version = BetonQuest.getInstance().getConfig().getString("version", null);
-        Debug.info("Initializing updater with version " + version + ", destination is "
-            + destination);
-        // when the config is up to date then check for pending names
-        // conversion;
-        // conversion will occur only if UUID is manually set to true
-        if (config.getString("uuid") != null && config.getString("uuid").equals("true")
-            && config.getString("convert") != null && config.getString("convert").equals("true")) {
-            convertNamesToUUID();
-            config.set("convert", null);
-            instance.saveConfig();
-        }
-        // move backup files to backup folder
-        for (File file : instance.getDataFolder().listFiles()) {
-            if (file.getName().matches("^backup-.*\\.zip$")) {
-                file.renameTo(new File(file.getParentFile().getAbsolutePath() + File.separator
-                    + "backups" + File.separator + file.getName()));
-                Debug.broadcast("File " + file.getName() + " moved to backup folder!");
-            }
-        }
-        if (version != null && version.equals(destination)) {
-            Debug.broadcast("Configuration up to date!");
-            return;
-        } else {
-            Utils.backup();
-        }
-        // if the version is null the plugin is updated from pre-1.3 version
-        // (which
-        // can be 1.0, 1.1 or 1.2)
-        if (version == null) {
-            updateTo1_3();
-        } else if (version.equals("1.3")) {
-            updateTo1_4();
-        } else if (version.equals("1.4")) {
-            updateTo1_4_1();
-        } else if (version.equals("1.4.1")) {
-            updateTo1_4_2();
-        } else if (version.equals("1.4.2")) {
-            updateTo1_4_3();
-        } else if (version.equals("1.4.3")) {
-            updateTo1_5();
-        } else if (version.equals("1.5")) {
-            updateTo1_5_1();
-        } else if (version.equals("1.5.1")) {
-            updateTo1_5_2();
-        } else if (version.equals("1.5.2")) {
-            updateTo1_5_3();
-        } else if (version.equals("1.5.3") || version.equals("1.5.4")|| version.equals("1.6")) {
-            updateTo1_6();
-        } else if (version.matches("^v\\d+$")) {
-            performUpdate();
-        } else {
-            Debug.broadcast("Something is not right wit configuration version. Consider fixing this.");
-        }
-    }
-    
-    /**
-     * Performes full update in new updating system.
-     */
-    private void performUpdate() {
-        // this is new, post-1.5.3 updating system, where config versions
-        // are numbered separately from plugin's releases
-        Debug.broadcast("Updating configuration to version " + destination);
-        update();
-        updateLanguages();
-        instance.saveConfig();
-        // reload configuration file to apply all possible changes
-        ConfigHandler.reload();
-        Debug.broadcast("Successfully updated configuration!");
-        addChangelog();
-    }
-
-    /**
-     * Invokes method that updates config from current version to the next. It
-     * repeats itself until everything is converted.
-     */
-    private void update() {
-        String version = config.getString("version", null);
-        // if the version is the same as destination, updating process is
-        // finished
-        if (version == null || version.equals(destination))
-            return;
-        try {
-            // call the right updating method
-            Method method = this.getClass().getDeclaredMethod("update_from_" + version);
-            method.setAccessible(true);
-            Debug.info("Starting update from " + version + "!");
-            method.invoke(this);
-            Debug.info("Update to " + config.getString("version") + " done!");
-        } catch (NoSuchMethodException | SecurityException | IllegalAccessException
-                | IllegalArgumentException | InvocationTargetException e) {
-            e.printStackTrace();
-        }
-        // update again until destination is reached
-        update();
-    }
-    
-    @SuppressWarnings("unused")
-    private void update_from_v8() {
-        Debug.broadcast("Everything in configuration has been updated for 1.6 version!");
-        config.set("version", "v9");
-        instance.saveConfig();
-    }
-    
-    @SuppressWarnings("unused")
-    private void update_from_v7() {
-        ConfigAccessor messages = ConfigHandler.getConfigs().get("messages");
-        messages.getConfig().set("date_format", "dd.MM.yyyy HH:mm");
-        messages.saveConfig();
-        Debug.broadcast("Added date format line to messages.yml");
-        config.set("version", "v8");
-        instance.saveConfig();
-    }
-    
-    @SuppressWarnings("unused")
-    private void update_from_v6() {
-        Debug.broadcast("Added backpacks to the database!");
-        config.set("version", "v7");
-        instance.saveConfig();
-    }
-
-    @SuppressWarnings("unused")
-    private void update_from_v5() {
-        try {
-            // delete isused column from tables objectives and tags
-            Database database = instance.getDB();
-            Connection connection = database.openConnection();
-            String[] tables = new String[] { "objectives", "tags" };
-            String prefix = instance.getConfig().getString("mysql.prefix", "");
-            if (instance.isMySQLUsed()) {
-                connection.prepareStatement(
-                        "ALTER TABLE " + prefix + "objectives DROP COLUMN isused;").executeUpdate();
-                connection.prepareStatement("ALTER TABLE " + prefix + "tags DROP COLUMN isused;")
-                        .executeUpdate();
-            } else {
-                // drop column from objectives
-                connection.prepareStatement("BEGIN TRANSACTION").executeUpdate();
-                connection.prepareStatement("ALTER TABLE " + prefix + "objectives RENAME TO "
-                    + prefix + "objectives_old").executeUpdate();
-                connection.prepareStatement("CREATE TABLE IF NOT EXISTS " + prefix + "objectives"
-                    + " (id INTEGER PRIMARY KEY AUTOINCREMENT, playerID VARCHAR(256) NOT NULL, "
-                    + "instructions VARCHAR(2048) NOT NULL);").executeUpdate();
-                connection.prepareStatement("INSERT INTO " + prefix + "objectives SELECT id, "
-                    + "playerID, instructions FROM " + prefix + "objectives_old").executeUpdate();
-                connection.prepareStatement("DROP TABLE " + prefix + "objectives_old").executeUpdate();
-                connection.prepareStatement("COMMIT").executeUpdate();
-                // drop column from tags
-                connection.prepareStatement("BEGIN TRANSACTION").executeUpdate();
-                connection.prepareStatement("ALTER TABLE " + prefix + "tags RENAME TO "
-                    + prefix + "tags_old").executeUpdate();
-                connection.prepareStatement("CREATE TABLE IF NOT EXISTS " + prefix + "tags"
-                    + " (id INTEGER PRIMARY KEY AUTOINCREMENT, playerID VARCHAR(256) NOT NULL, "
-                    + "tag TEXT NOT NULL);").executeUpdate();
-                connection.prepareStatement("INSERT INTO " + prefix + "tags SELECT id, "
-                    + "playerID, tag FROM " + prefix + "tags_old").executeUpdate();
-                connection.prepareStatement("DROP TABLE " + prefix + "tags_old").executeUpdate();
-                connection.prepareStatement("COMMIT").executeUpdate();
-            }
-            database.closeConnection();
-            Debug.broadcast("Updated database format to better one.");
-        } catch (Exception e) {
-            e.printStackTrace();
-        }
-        config.set("version", "v6");
-        instance.saveConfig();
-    }
-
-    @SuppressWarnings("unused")
-    private void update_from_v4() {
-        try {
-            // update all give/take events and item condition to match new
-            // parser
-            ConfigAccessor eventsAccessor = ConfigHandler.getConfigs().get("events");
-            FileConfiguration eventsConfig = eventsAccessor.getConfig();
-            Debug.info("Updating events!");
-            // check every event in configuration
-            for (String key : eventsConfig.getKeys(false)) {
-                Debug.info("  Processing " + key);
-                String instruction = eventsConfig.getString(key);
-                // if the event is of type "give" or "take" then proceed
-                if (instruction.startsWith("give ") || instruction.startsWith("take ")) {
-                    String[] parts = instruction.split(" ");
-                    Debug.info("    Found " + parts[0] + " event");
-                    // get item's amount
-                    int amount = 1;
-                    for (String part : parts) {
-                        if (part.startsWith("amount:")) {
-                            amount = Integer.parseInt(part.substring(7));
-                            Debug.info("    Amount is set to " + amount);
-                        }
-                    }
-                    // generate new instruction
-                    String newInstruction = parts[0] + " " + parts[1]
-                        + ((amount != 1) ? ":" + amount : "");
-                    Debug.info("    Saving instruction '" + newInstruction + "'");
-                    // save it
-                    eventsConfig.set(key, newInstruction);
-                }
-            }
-            // when all events are converted, save the file
-            eventsAccessor.saveConfig();
-            // update all item conditions
-            ConfigAccessor conditionsAccessor = ConfigHandler.getConfigs().get("conditions");
-            FileConfiguration conditionsConfig = conditionsAccessor.getConfig();
-            Debug.info("Updatng conditions!");
-            // check every condition in configuration
-            for (String key : conditionsConfig.getKeys(false)) {
-                Debug.info("  Processing " + key);
-                String instruction = conditionsConfig.getString(key);
-                // if the condition is of type "item" then proceed
-                if (instruction.startsWith("item ")) {
-                    String[] parts = instruction.split(" ");
-                    Debug.info("    Found item condition");
-                    // get item name and amount
-                    String name = null;
-                    int amount = 1;
-                    for (String part : parts) {
-                        if (part.startsWith("item:")) {
-                            name = part.substring(5);
-                            Debug.info("    Name is " + name);
-                        } else if (part.startsWith("amount:")) {
-                            amount = Integer.parseInt(part.substring(7));
-                            Debug.info("    Amount is " + amount);
-                        }
-                    }
-                    // generate new instruction
-                    String newInstruction = "item " + name + ((amount != 1) ? ":" + amount : "");
-                    Debug.info("    Saving instruction '" + newInstruction + "'");
-                    // save it
-                    conditionsConfig.set(key, newInstruction);
-                }
-            }
-            // when all conditions are converted, save the file
-            conditionsAccessor.saveConfig();
-            Debug.broadcast("Converted give/take events and item conditions to new format!");
-        } catch (Exception e) {
-            e.printStackTrace();
-            displayError();
-        }
-        config.set("version", "v5");
-        instance.saveConfig();
-    }
-
-    @SuppressWarnings("unused")
-    private void update_from_v3() {
-        config.set("mysql.prefix", "");
-        Debug.broadcast("Added prefix option to MySQL settings!");
-        config.set("version", "v4");
-        instance.saveConfig();
-    }
-
-    @SuppressWarnings("unused")
-    private void update_from_v2() {
-        try {
-            // start time counting, because why not?
-            long time = new Date().getTime();
-            // Get all conditions with --inverted tag into the map
-            // <name,instruction> without --inverted tag and remove them form
-            // config
-            ConfigAccessor conditionsAccessor = ConfigHandler.getConfigs().get("conditions");
-            FileConfiguration conditionsConfig = conditionsAccessor.getConfig();
-            // at the beginning trim all conditions, so they won't get
-            // confused later on
-            for (String path : conditionsConfig.getKeys(false)) {
-                conditionsConfig.set(path, conditionsConfig.getString(path).trim());
-            }
-            HashMap<String, String> conditionsInverted = new HashMap<>();
-            Debug.info("Extracting conditions to a map");
-            // for each condition
-            for (String name : conditionsConfig.getKeys(false)) {
-                // get instruction
-                String condition = conditionsConfig.getString(name);
-                boolean wasInverted = false;
-                int i = 1;
-                Debug.info("  Checking condition " + name);
-                // if it is --inverted
-                while (condition.contains("--inverted")) {
-                    Debug.info("    Loop " + i);
-                    i++;
-                    Debug.info("      Instruction: '" + condition + "'");
-                    // get starting index of --inverted
-                    int startingIndex = condition.indexOf(" --inverted");
-                    Debug.info("      First occurence of --inverted tag: " + startingIndex);
-                    // get first half (to cut --inverted)
-                    String firstHalf = condition.substring(0, startingIndex);
-                    Debug.info("      First half is '" + firstHalf + "'");
-                    // get last half (from the end of --inverted string)
-                    String lastHalf = condition.substring(startingIndex + 11);
-                    Debug.info("      Last half is '" + lastHalf + "'");
-                    // get new condition string without --inverted tag
-                    condition = firstHalf + lastHalf;
-                    wasInverted = true;
-                    Debug.info("      And the whole new condition is '" + condition + "'");
-                }
-                if (wasInverted) {
-                    Debug.info("  Removing from config and putting into a map!");
-                    // remove it from config
-                    conditionsConfig.set(name, null);
-                    // put it into the map
-                    conditionsInverted.put(name, condition);
-                }
-            }
-            // for each, check for duplicates
-            Debug.info("Checking for duplicates in config");
-            HashMap<String, String> nameChanging = new HashMap<>();
-            for (String invertedName : conditionsInverted.keySet()) {
-                // check every condition from the map
-                Debug.info("  Checking condition " + invertedName);
-                String duplicateName = null;
-                for (String normalName : conditionsConfig.getKeys(false)) {
-                    // against every condition that is still in the config
-                    if (conditionsConfig.getString(normalName).equals(
-                            conditionsInverted.get(invertedName))) {
-                        // if it is the same, then we have a match; we need to
-                        // mark it as a duplicate
-                        Debug.info("    Found a duplicate: " + normalName);
-                        duplicateName = normalName;
-                    }
-                }
-                if (duplicateName != null) {
-                    // if it still exists in config, put it into map <old
-                    // name, new name> as duplicate and !original
-                    Debug.info("    Inserting into name changing map, from " + invertedName
-                        + " to !" + duplicateName);
-                    nameChanging.put(invertedName, "!" + duplicateName);
-                } else {
-                    // if it doesn't, put into a map as original and !original,
-                    // and reinsert into config
-                    Debug.info("    Inserting into name changing map, from " + invertedName
-                        + " to !" + invertedName);
-                    Debug.info("    Readding to configuration!");
-                    nameChanging.put(invertedName, "!" + invertedName);
-                    conditionsConfig.set(invertedName, conditionsInverted.get(invertedName));
-                }
-            }
-            Debug.info("Starting conditions updating!");
-            for (String key : conditionsConfig.getKeys(false)) {
-                String instruction = conditionsConfig.getString(key).trim();
-                Debug.info("  Processing condition " + key);
-                if (instruction.startsWith("or ") || instruction.startsWith("and ")) {
-                    String type = instruction.substring(0, instruction.indexOf(" "));
-                    Debug.info("    Found " + type + " condition!");
-                    int index = instruction.indexOf(" conditions:") + 12;
-                    String firstPart = instruction.substring(0, index);
-                    Debug.info("    First part is '" + firstPart + "'");
-                    int secondIndex = index + instruction.substring(index).indexOf(" ");
-                    if (secondIndex <= index) {
-                        secondIndex = instruction.length();
-                    }
-                    String conditionList = instruction.substring(index, secondIndex);
-                    Debug.info("    List of conditions is '" + conditionList + "'");
-                    String lastPart = instruction.substring(secondIndex);
-                    Debug.info("    Last part is '" + lastPart + "'");
-                    String[] parts = conditionList.split(",");
-                    for (int i = 0; i < parts.length; i++) {
-                        // check each of them if it should be replaced
-                        String replacement = nameChanging.get(parts[i]);
-                        if (replacement != null) {
-                            Debug.info("        Replacing " + parts[i] + " with " + replacement);
-                            parts[i] = replacement;
-                        }
-                    }
-                    StringBuilder newConditionsList = new StringBuilder();
-                    for (String part : parts) {
-                        newConditionsList.append(part + ",");
-                    }
-                    String newInstruction = firstPart + newConditionsList.toString()
-                            .substring(0, newConditionsList.length() - 1) + lastPart;
-                    Debug.info("    New instruction is '" + newInstruction + "'");
-                    conditionsConfig.set(key, newInstruction);
-                }
-            }
-            // save conditions so the changes persist
-            conditionsAccessor.saveConfig();
-            // now we have a map with names which need to be changed across all
-            // configuration; for each conversation, for each NPC option and
-            // player option, replace old names from the map with new names
-            Debug.info("Starting conversation updating");
-            // get every conversation accessor
-            HashMap<String, ConfigAccessor> conversations = ConfigHandler.getConversations();
-            for (String conversationName : conversations.keySet()) {
-                Debug.info("  Processing conversation " + conversationName);
-                ConfigAccessor conversation = conversations.get(conversationName);
-                // this list will store every path to condition list in this
-                // conversation
-                List<String> paths = new ArrayList<>();
-                // for every npc option, check if it contains conditions
-                // variable and add it to the list
-                Debug.info("    Extracting conditions from NPC options");
-                ConfigurationSection npcOptions = conversation.getConfig().getConfigurationSection(
-                        "NPC_options");
-                for (String npcPath : npcOptions.getKeys(false)) {
-                    String conditionPath = "NPC_options." + npcPath + ".conditions";
-                    if (conversation.getConfig().isSet(conditionPath)
-                        && !conversation.getConfig().getString(conditionPath).equals("")) {
-                        Debug.info("      Adding " + conditionPath + " to the list");
-                        paths.add(conditionPath);
-                    }
-                }
-                // for every player option, check if it contains conditions
-                // variable and add it to the list
-                Debug.info("    Extracting conditions from player options");
-                ConfigurationSection playerOptions = conversation.getConfig()
-                        .getConfigurationSection("player_options");
-                for (String playerPath : playerOptions.getKeys(false)) {
-                    String conditionPath = "player_options." + playerPath + ".conditions";
-                    if (conversation.getConfig().isSet(conditionPath)
-                        && !conversation.getConfig().getString(conditionPath).equals("")) {
-                        Debug.info("      Adding " + conditionPath + " to the list");
-                        paths.add(conditionPath);
-                    }
-                }
-                // now we have a list of valid paths to condition variables
-                // in this conversation
-                for (String path : paths) {
-                    Debug.info("    Processing path " + path);
-                    // get the list of conditions (as a single string, separated
-                    // by commas)
-                    String list = conversation.getConfig().getString(path);
-                    Debug.info("      Original conditions list is: " + list);
-                    // split it into an array
-                    String[] conditionArr = list.split(",");
-                    for (int i = 0; i < conditionArr.length; i++) {
-                        // for every condition name in array check if it should
-                        // be replaced
-                        String replacement = nameChanging.get(conditionArr[i]);
-                        if (replacement != null) {
-                            // and replace it
-                            Debug.info("      Replacing " + conditionArr[i] + " with "
-                                + replacement);
-                            conditionArr[i] = replacement;
-                        }
-                    }
-                    // now when everything is replaced generate new list (as a
-                    // single string)
-                    StringBuilder newListBuilder = new StringBuilder();
-                    for (String condition : conditionArr) {
-                        newListBuilder.append(condition + ",");
-                    }
-                    String newList = newListBuilder.toString().substring(0,
-                            newListBuilder.length() - 1);
-                    Debug.info("      Saving new list: " + newList);
-                    // and set it
-                    conversation.getConfig().set(path, newList);
-                }
-                // save conversation so the changes persist
-                conversation.saveConfig();
-            }
-            // now every conversation is processed, time for events
-            // for each event_conditions: and conditions: in events.yml, replace
-            // old names from the map with new names
-            Debug.info("Starting events updating");
-            ConfigAccessor eventsAccessor = ConfigHandler.getConfigs().get("events");
-            for (String eventName : eventsAccessor.getConfig().getKeys(false)) {
-                Debug.info("  Processing event " + eventName);
-                // extract event's instruction
-                String instruction = eventsAccessor.getConfig().getString(eventName);
-                // check if it contains event conditions
-                if (instruction.contains(" event_conditions:")) {
-                    Debug.info("    Found event conditions!");
-                    // extract first half (to the start of condition list
-                    int index = instruction.indexOf(" event_conditions:") + 18;
-                    String firstHalf = instruction.substring(0, index);
-                    Debug.info("      First half is '" + firstHalf + "'");
-                    // extract condition list
-                    int secondIndex = index + instruction.substring(index).indexOf(" ");
-                    if (secondIndex <= index) {
-                        secondIndex = instruction.length();
-                    }
-                    String conditionList = instruction.substring(index, secondIndex);
-                    Debug.info("      Condition list is '" + conditionList + "'");
-                    // extract last half (from the end of condition list)
-                    String lastHalf = instruction.substring(secondIndex, instruction.length());
-                    Debug.info("      Last half is '" + lastHalf + "'");
-                    // split conditions into an array
-                    String[] parts = conditionList.split(",");
-                    for (int i = 0; i < parts.length; i++) {
-                        // check each of them if it should be replaced
-                        String replacement = nameChanging.get(parts[i]);
-                        if (replacement != null) {
-                            Debug.info("        Replacing " + parts[i] + " with " + replacement);
-                            parts[i] = replacement;
-                        }
-                    }
-                    // put it all together
-                    StringBuilder newListBuilder = new StringBuilder();
-                    for (String part : parts) {
-                        newListBuilder.append(part + ",");
-                    }
-                    String newList = newListBuilder.toString().substring(0,
-                            newListBuilder.length() - 1);
-                    Debug.info("      New condition list is '" + newList + "'");
-                    // put the event together and save it
-                    String newEvent = firstHalf + newList + lastHalf;
-                    Debug.info("      Saving instruction '" + newEvent + "'");
-                    eventsAccessor.getConfig().set(eventName, newEvent);
-                }
-                // read the instruction again, it could've changed
-                instruction = eventsAccessor.getConfig().getString(eventName);
-                // check if it containt objective conditions
-                if (instruction.contains(" conditions:")) {
-                    Debug.info("    Found objective conditions!");
-                    // extract first half (to the start of condition list
-                    int index = instruction.indexOf(" conditions:") + 12;
-                    String firstHalf = instruction.substring(0, index);
-                    Debug.info("      First half is '" + firstHalf + "'");
-                    // extract condition list
-                    int secondIndex = index + instruction.substring(index).indexOf(" ");
-                    String conditionList = instruction.substring(index, secondIndex);
-                    Debug.info("      Condition list is '" + conditionList + "'");
-                    // extract last half (from the end of condition list)
-                    String lastHalf = instruction.substring(secondIndex, instruction.length());
-                    Debug.info("      Last half is '" + lastHalf + "'");
-                    // split conditions into an array
-                    String[] parts = conditionList.split(",");
-                    for (int i = 0; i < parts.length; i++) {
-                        // check each of them if it should be replaced
-                        String replacement = nameChanging.get(parts[i]);
-                        if (replacement != null) {
-                            Debug.info("        Replacing " + parts[i] + " with " + replacement);
-                            parts[i] = replacement;
-                        }
-                    }
-                    // put it all together
-                    StringBuilder newListBuilder = new StringBuilder();
-                    for (String part : parts) {
-                        newListBuilder.append(part + ",");
-                    }
-                    String newList = newListBuilder.toString().substring(0,
-                            newListBuilder.length() - 1);
-                    Debug.info("      New condition list is '" + newList + "'");
-                    // put the event together and save it
-                    String newEvent = firstHalf + newList + lastHalf;
-                    Debug.info("      Saving instruction '" + newEvent + "'");
-                    eventsAccessor.getConfig().set(eventName, newEvent);
-                }
-                // at this point we finished modifying this one event
-            }
-            // at this point we finished modifying every event, need to save
-            // events
-            eventsAccessor.saveConfig();
-            // every place where conditions are is now updated, finished!
-            Debug.broadcast("Converted inverted conditions to a new format using exclamation marks!");
-            Debug.info("Converting took " + (new Date().getTime() - time) + "ms");
-        } catch (Exception e) {
-            // try-catch block is required - if there is some exception,
-            // the version wouldn't get changed and updater would fall into
-            // an infinite loop of endless exceptiorns
-            e.printStackTrace();
-            displayError();
-        }
-        // set v3 version
-        config.set("version", "v3");
-        instance.saveConfig();
-        // done
-    }
-
-    @SuppressWarnings("unused")
-    private void update_from_v1() {
-        config.set("debug", "false");
-        Debug.broadcast("Added debug option to configuration!");
-        config.set("version", "v2");
-        instance.saveConfig();
-    }
-
-    private void updateTo1_6() {
-        config.set("version", "v1");
-        instance.saveConfig();
-        performUpdate();
-    }
-
-    private void updateTo1_5_3() {
-        // nothing to update
-        config.set("version", "1.5.3");
-        updateTo1_6();
-    }
-
-    private void updateTo1_5_2() {
-        // nothing to update
-        config.set("version", "1.5.2");
-        updateTo1_5_3();
-    }
-
-    private void updateTo1_5_1() {
-        // nothing to update
-        config.set("version", "1.5.1");
-        updateTo1_5_2();
-    }
-
-    private void updateTo1_5() {
-        Debug.broadcast("Started converting configuration files from v1.4 to v1.5!");
-        // add sound settings
-        String[] array1 = new String[] { "start", "end", "journal", "update", "full" };
-        for (String string : array1) {
-            config.set("sounds." + string, config.getDefaults().getString("sounds." + string));
-        }
-        Debug.broadcast("Added new sound options!");
-        // add colors for journal
-        String[] array2 = new String[] { "date.day", "date.hour", "line", "text" };
-        for (String string : array2) {
-            config.set("journal_colors." + string,
-                    config.getDefaults().getString("journal_colors." + string));
-        }
-        Debug.broadcast("Added new journal color options!");
-        // convert conditions in events to event_condition: format
-        Debug.info("Starting updating 'conditions:' argument to 'event_conditions:' in events.yml");
-        ConfigAccessor events = ConfigHandler.getConfigs().get("events");
-        for (String key : events.getConfig().getKeys(false)) {
-            Debug.info("  Processing event " + key);
-            if (events.getConfig().getString(key).contains("conditions:")) {
-                StringBuilder parts = new StringBuilder();
-                for (String part : events.getConfig().getString(key).split(" ")) {
-                    if (part.startsWith("conditions:")) {
-                        parts.append("event_conditions:" + part.substring(11) + " ");
-                    } else {
-                        parts.append(part + " ");
-                    }
-                }
-                Debug.info("    Found 'conditions:' option, replacing!");
-                events.getConfig().set(key, parts.substring(0, parts.length() - 1));
-            }
-        }
-        Debug.broadcast("Events now use 'event_conditions:' for conditioning.");
-        // convert objectives to new format
-        Debug.info("Converting objectives to new format...");
-        ConfigAccessor objectives = ConfigHandler.getConfigs().get("objectives");
-        for (String key : events.getConfig().getKeys(false)) {
-            Debug.info("  Processing objective " + key);
-            if (events.getConfig().getString(key).split(" ")[0].equalsIgnoreCase("objective")) {
-                events.getConfig().set(
-                        key,
-                        "objective "
-                            + objectives.getConfig().getString(
-                                    events.getConfig().getString(key).split(" ")[1]));
-                Debug.info("      Event " + key + " converted!");
-            }
-        }
-        Debug.broadcast("Objectives converted to new, event-powered format!");
-        // convert global locations TODO debugging
-        String globalLocations = config.getString("global_locations");
-        if (globalLocations != null && !globalLocations.equals("")) {
-            StringBuilder configGlobalLocs = new StringBuilder();
-            Debug.broadcast("Converting global locations to use events...");
-            int i = 0;
-            for (String globalLoc : config.getString("global_locations").split(",")) {
-                i++;
-                events.getConfig().set("global_location_" + i,
-                        "objective " + objectives.getConfig().getString(globalLoc));
-                configGlobalLocs.append("global_location_" + i + ",");
-                Debug.broadcast("Converted " + globalLoc + " objective.");
-            }
-            config.set("global_locations",
-                    configGlobalLocs.substring(0, configGlobalLocs.length() - 1));
-            Debug.broadcast("All " + i + " global locations have been converted.");
-        }
-        events.saveConfig();
-        Debug.broadcast("Removing old file.");
-        new File(instance.getDataFolder(), "objectives.yml").delete();
-        // convert books to new format
-        Debug.broadcast("Converting books to new format!");
-        ConfigAccessor items = ConfigHandler.getConfigs().get("items");
-        for (String key : items.getConfig().getKeys(false)) {
-            String string = items.getConfig().getString(key);
-            if (string.split(" ")[0].equalsIgnoreCase("WRITTEN_BOOK")) {
-                String text = null;
-                LinkedList<String> parts = new LinkedList<String>(Arrays.asList(string.split(" ")));
-                for (Iterator<String> iterator = parts.iterator(); iterator.hasNext();) {
-                    String part = (String) iterator.next();
-                    if (part.startsWith("text:")) {
-                        text = part.substring(5);
-                        iterator.remove();
-                        break;
-                    }
-                }
-                if (text != null) {
-                    StringBuilder pages = new StringBuilder();
-                    for (String page : Utils.pagesFromString(text.replace("_", " "), true)) {
-                        pages.append(page.replaceAll(" ", "_") + "|");
-                    }
-                    parts.add("text:" + pages.substring(0, pages.length() - 2));
-                    StringBuilder instruction = new StringBuilder();
-                    for (String part : parts) {
-                        instruction.append(part + " ");
-                    }
-                    items.getConfig().set(key,
-                            instruction.toString().trim().replaceAll("\\n", "\\\\n"));
-                    Debug.broadcast("Converted book " + key + ".");
-                }
-            }
-        }
-        items.saveConfig();
-        Debug.broadcast("All books converted!");
-        // JournalBook.pagesFromString(questItem.getText(), false);
-        config.set("tellraw", "false");
-        Debug.broadcast("Tellraw option added to config.yml!");
-        config.set("autoupdate", "true");
-        Debug.broadcast("AutoUpdater is now enabled by default! You can change this if you"
-            + " want and reload the plugin, nothing will be downloaded in that case.");
-        // end of update
-        config.set("version", "1.5");
-        Debug.broadcast("Conversion to v1.5 finished.");
-        updateTo1_5_1();
-    }
-
-    private void updateTo1_4_3() {
-        // nothing to update
-        config.set("version", "1.4.3");
-        updateTo1_5();
-    }
-
-    private void updateTo1_4_2() {
-        // nothing to update
-        config.set("version", "1.4.2");
-        updateTo1_4_3();
-    }
-
-    private void updateTo1_4_1() {
-        // nothing to update
-        config.set("version", "1.4.1");
-        updateTo1_4_2();
-    }
-
-    private void updateTo1_4() {
-        Debug.broadcast("Started converting configuration files from v1.3 to v1.4!");
-        instance.getConfig().set("autoupdate", "false");
-        Debug.broadcast("Added AutoUpdate option to config. It's DISABLED by default!");
-        Debug.broadcast("Moving conversation to separate files...");
-        ConfigAccessor convOld = ConfigHandler.getConfigs().get("conversations");
-        Set<String> keys = convOld.getConfig().getKeys(false);
-        File folder = new File(instance.getDataFolder(), "conversations");
-        for (File file : folder.listFiles()) {
-            file.delete();
-        }
-        for (String convID : keys) {
-            File convFile = new File(folder, convID + ".yml");
-            Map<String, Object> convSection = convOld.getConfig().getConfigurationSection(convID)
-                    .getValues(true);
-            YamlConfiguration convNew = YamlConfiguration.loadConfiguration(convFile);
-            for (String key : convSection.keySet()) {
-                convNew.set(key, convSection.get(key));
-            }
-            try {
-                convNew.save(convFile);
-                Debug.broadcast("Conversation " + convID + " moved to it's own file!");
-            } catch (IOException e) {
-                e.printStackTrace();
-            }
-        }
-        Debug.broadcast("All conversations moved, deleting old file.");
-        new File(instance.getDataFolder(), "conversations.yml").delete();
-
-        // updating items
-        Debug.broadcast("Starting conversion of items...");
-        // this map will contain all QuestItem objects extracted from
-        // configs
-        HashMap<String, QuestItem> items = new HashMap<>();
-        // this is counter for a number in item names (in items.yml)
-        int number = 0;
-        // check every event
-        for (String key : ConfigHandler.getConfigs().get("events").getConfig().getKeys(false)) {
-            String instructions = ConfigHandler.getString("events." + key);
-            String[] parts = instructions.split(" ");
-            String type = parts[0];
-            // if this event has items in it do the thing
-            if (type.equals("give") || type.equals("take")) {
-                // define all required variables
-                String amount = "";
-                String conditions = "";
-                String material = null;
-                int data = 0;
-                Map<String, Integer> enchants = null;
-                List<String> lore = null;
-                String name = null;
-                // for each part of the instruction string check if it
-                // contains some data and if so pu it in variables
-                for (String part : parts) {
-                    if (part.contains("type:")) {
-                        material = part.substring(5);
-                    } else if (part.contains("data:")) {
-                        data = Byte.valueOf(part.substring(5));
-                    } else if (part.contains("enchants:")) {
-                        enchants = new HashMap<>();
-                        for (String enchant : part.substring(9).split(",")) {
-                            enchants.put(enchant.split(":")[0],
-                                    Integer.decode(enchant.split(":")[1]));
-                        }
-                    } else if (part.contains("lore:")) {
-                        lore = new ArrayList<>();
-                        for (String loreLine : part.substring(5).split(";")) {
-                            lore.add(loreLine.replaceAll("_", " "));
-                        }
-                    } else if (part.contains("name:")) {
-                        name = part.substring(5).replaceAll("_", " ");
-                    } else if (part.contains("amount:")) {
-                        amount = part;
-                    } else if (part.contains("conditions:")) {
-                        conditions = part;
-                    }
-                }
-                // create an item
-                String newItemID = null;
-                QuestItem item = new QuestItem(material, data, enchants, name, lore);
-                boolean contains = false;
-                for (String itemKey : items.keySet()) {
-                    if (items.get(itemKey).equalsQ(item)) {
-                        contains = true;
-                        break;
-                    }
-                }
-                if (!contains) {
-                    // generate new name for an item
-                    newItemID = "item" + number;
-                    number++;
-                    items.put(newItemID, item);
-                } else {
-                    for (String itemName : items.keySet()) {
-                        if (items.get(itemName).equalsQ(item)) {
-                            newItemID = itemName;
-                        }
-                    }
-                }
-                ConfigHandler
-                        .getConfigs()
-                        .get("events")
-                        .getConfig()
-                        .set(key, (type + " " + newItemID + " " + amount + " " + conditions).trim());
-
-                // replace event with updated version
-                Debug.broadcast("Extracted " + newItemID + " from " + key + " event!");
-            }
-        }
-        // check every condition (it's almost the same code, I didn't know how
-        // to do
-        // it better
-        for (String key : ConfigHandler.getConfigs().get("conditions").getConfig().getKeys(false)) {
-            String instructions = ConfigHandler.getString("conditions." + key);
-            String[] parts = instructions.split(" ");
-            String type = parts[0];
-            // if this condition has items do the thing
-            if (type.equals("hand") || type.equals("item")) {
-                // define all variables
-                String amount = "";
-                String material = null;
-                int data = 0;
-                Map<String, Integer> enchants = new HashMap<>();
-                List<String> lore = new ArrayList<>();
-                String name = null;
-                String inverted = "";
-                // for every part check if it has some data and place it in
-                // variables
-                for (String part : parts) {
-                    if (part.contains("type:")) {
-                        material = part.substring(5);
-                    } else if (part.contains("data:")) {
-                        data = Byte.valueOf(part.substring(5));
-                    } else if (part.contains("enchants:")) {
-                        for (String enchant : part.substring(9).split(",")) {
-                            enchants.put(enchant.split(":")[0],
-                                    Integer.decode(enchant.split(":")[1]));
-                        }
-                    } else if (part.contains("lore:")) {
-                        for (String loreLine : part.substring(5).split(";")) {
-                            lore.add(loreLine.replaceAll("_", " "));
-                        }
-                    } else if (part.contains("name:")) {
-                        name = part.substring(5).replaceAll("_", " ");
-                    } else if (part.contains("amount:")) {
-                        amount = part;
-                    } else if (part.equalsIgnoreCase("--inverted")) {
-                        inverted = part;
-                    }
-                }
-                // create an item
-                String newItemID = null;
-                QuestItem item = new QuestItem(material, data, enchants, name, lore);
-                boolean contains = false;
-                for (String itemKey : items.keySet()) {
-                    if (items.get(itemKey).equalsQ(item)) {
-                        contains = true;
-                        break;
-                    }
-                }
-                if (!contains) {
-                    // generate new name for an item
-                    newItemID = "item" + number;
-                    number++;
-                    items.put(newItemID, item);
-                } else {
-                    for (String itemName : items.keySet()) {
-                        if (items.get(itemName).equalsQ(item)) {
-                            newItemID = itemName;
-                        }
-                    }
-                }
-                ConfigHandler
-                        .getConfigs()
-                        .get("conditions")
-                        .getConfig()
-                        .set(key,
-                                (type + " item:" + newItemID + " " + amount + " " + inverted)
-                                        .trim());
-                Debug.broadcast("Extracted " + newItemID + " from " + key + " condition!");
-            }
-        }
-        // generated all items, now place them in items.yml
-        for (String key : items.keySet()) {
-            QuestItem item = items.get(key);
-            String instruction = item.getMaterial() + " data:" + item.getData();
-            if (item.getName() != null) {
-                instruction = instruction + " name:" + item.getName().replace(" ", "_");
-            }
-            if (item.getLore() != null && !item.getLore().isEmpty()) {
-                StringBuilder lore = new StringBuilder();
-                for (String line : item.getLore()) {
-                    lore.append(line + ";");
-                }
-                instruction = instruction + " lore:"
-                    + (lore.substring(0, lore.length() - 1).replace(" ", "_"));
-            }
-            if (item.getEnchants() != null && !item.getEnchants().isEmpty()) {
-                StringBuilder enchants = new StringBuilder();
-                for (Enchantment enchant : item.getEnchants().keySet()) {
-                    enchants.append(enchant.toString() + ":" + item.getEnchants().get(enchant)
-                        + ",");
-                }
-                instruction = instruction + " enchants:"
-                    + enchants.substring(0, enchants.length() - 1);
-            }
-            ConfigHandler.getConfigs().get("items").getConfig().set(key, instruction);
-        }
-        ConfigHandler.getConfigs().get("items").saveConfig();
-        ConfigHandler.getConfigs().get("events").saveConfig();
-        ConfigHandler.getConfigs().get("conditions").saveConfig();
-        Debug.broadcast("All extracted items has been successfully saved to items.yml!");
-        // end of updating to 1.4
-        instance.getConfig().set("version", "1.4");
-        Debug.broadcast("Conversion to v1.4 finished.");
-        updateTo1_4_1();
-    }
-
-    private void updateTo1_3() {
-        Debug.broadcast("Started converting configuration files from unknown version to v1.3!");
-        // add conversion options
-        Debug.broadcast("Using Names by for safety. If you run UUID compatible server and "
-            + "want to use UUID, change it manually in the config file and reload the plugin.");
-        config.set("uuid", "false");
-        // this will alert the plugin that the conversion should be done if UUID
-        // is
-        // set to true
-        config.set("convert", "true");
-        // add metrics if they are not set yet
-        if (!config.isSet("metrics")) {
-            Debug.broadcast("Added metrics option.");
-            config.set("metrics", "true");
-        }
-        // add stop to conversation if not done already
-        Debug.broadcast("Adding stop nodes to conversations...");
-        int count = 0;
-        ConfigAccessor conversations = ConfigHandler.getConfigs().get("conversations");
-        Set<String> convNodes = conversations.getConfig().getKeys(false);
-        for (String convNode : convNodes) {
-            if (!conversations.getConfig().isSet(convNode + ".stop")) {
-                conversations.getConfig().set(convNode + ".stop", "false");
-                count++;
-            }
-        }
-        conversations.saveConfig();
-        Debug.broadcast("Done, modified " + count + " conversations!");
-        // end of updating to 1.3
-        config.set("version", "1.3");
-        Debug.broadcast("Conversion to v1.3 finished.");
-        updateTo1_4();
-    }
-
-    /**
-     * Updates language file, so it contains all required messages.
-     */
-    private void updateLanguages() {
-        // add new languages
-        boolean isUpdated = false;
-        ConfigAccessor messages = ConfigHandler.getConfigs().get("messages");
-        // check every language if it exists
-        for (String path : messages.getConfig().getDefaultSection().getKeys(false)) {
-            if (messages.getConfig().isSet(path)) {
-                // if it exists check every message if it exists
-                for (String messageNode : messages.getConfig().getDefaults()
-                        .getConfigurationSection(path).getKeys(false)) {
-                    if (!messages.getConfig().isSet(path + "." + messageNode)) {
-                        // if message doesn't exist then add it from defaults
-                        messages.getConfig().set(path + "." + messageNode,
-                                messages.getConfig().getDefaults().get(path + "." + messageNode));
-                        isUpdated = true;
-                    }
-                }
-            } else {
-                // if language does not exist then add every message to it
-                for (String messageNode : messages.getConfig().getDefaults()
-                        .getConfigurationSection(path).getKeys(false)) {
-                    messages.getConfig().set(path + "." + messageNode,
-                            messages.getConfig().getDefaults().get(path + "." + messageNode));
-                    isUpdated = true;
-                }
-            }
-        }
-        // if we updated config filse then print the message
-        if (isUpdated) {
-            messages.saveConfig();
-            Debug.broadcast("Updated language files!");
-        }
-    }
-
-    /**
-     * As the name says, converts all names to UUID in database
-     */
-    @SuppressWarnings("deprecation")
-    private void convertNamesToUUID() {
-        Debug.broadcast("Converting names to UUID...");
-        instance.getDB().openConnection();
-        // loop all tables
-        HashMap<String, String> list = new HashMap<>();
-        String[] tables = new String[] { "OBJECTIVES", "TAGS", "POINTS", "JOURNAL", "BACKPACK" };
-        for (String table : tables) {
-            ResultSet res = instance.getDB().querySQL(QueryType.valueOf("SELECT_PLAYERS_" + table),
-                    new String[] {});
-            try {
-                while (res.next()) {
-                    // and extract from them list of player names
-                    String playerID = res.getString("playerID");
-                    if (!list.containsKey(playerID)) {
-                        list.put(playerID, Bukkit.getOfflinePlayer(playerID).getUniqueId()
-                                .toString());
-                    }
-                }
-            } catch (SQLException e) {
-                e.printStackTrace();
-            }
-        }
-        // convert all player names in all tables
-        for (String table : tables) {
-            for (String playerID : list.keySet()) {
-                instance.getDB().updateSQL(UpdateType.valueOf("UPDATE_PLAYERS_" + table),
-                        new String[] { list.get(playerID), playerID });
-            }
-        }
-        instance.getDB().closeConnection();
-        Debug.broadcast("Names conversion finished!");
-    }
-
-    /**
-     * Adds the changelog file.
-     */
-    private void addChangelog() {
-        try {
-            File changelog = new File(BetonQuest.getInstance().getDataFolder(), "changelog.txt");
-            if (changelog.exists()) {
-                changelog.delete();
-            }
-            Files.copy(BetonQuest.getInstance().getResource("changelog.txt"), changelog.toPath());
-            Debug.broadcast("Changelog added!");
-        } catch (IOException e) {
-            e.printStackTrace();
-        }
-
-    }
-
-    private void displayError() {
-        Debug.error("There was an error during updating process! (you don't say?) Please "
-            + "downgrade to the previous working version of the plugin and restore your "
-            + "configuration from the backup. Don't forget to send this error to the developer"
-            + ", so he can fix it! Sorry for inconvenience, here's the link:"
-            + " <https://github.com/Co0sh/BetonQuest/issues> and a cookie: "
-            + "<http://i.imgur.com/iR4UMH5.png>");
-    }
->>>>>>> e6e0e601
 }
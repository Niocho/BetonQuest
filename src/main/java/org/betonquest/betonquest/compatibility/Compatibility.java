package org.betonquest.betonquest.compatibility;

import lombok.CustomLog;
import org.apache.commons.lang3.tuple.MutablePair;
import org.apache.commons.lang3.tuple.Pair;
import org.betonquest.betonquest.BetonQuest;
import org.betonquest.betonquest.compatibility.aureliumskills.AureliumSkillsIntegrator;
import org.betonquest.betonquest.compatibility.brewery.BreweryIntegrator;
import org.betonquest.betonquest.compatibility.citizens.CitizensIntegrator;
import org.betonquest.betonquest.compatibility.denizen.DenizenIntegrator;
import org.betonquest.betonquest.compatibility.effectlib.EffectLibIntegrator;
import org.betonquest.betonquest.compatibility.heroes.HeroesIntegrator;
import org.betonquest.betonquest.compatibility.holograms.HologramIntegrator;
import org.betonquest.betonquest.compatibility.holograms.decentholograms.DecentHologramsIntegrator;
import org.betonquest.betonquest.compatibility.holograms.holographicdisplays.HolographicDisplaysIntegrator;
import org.betonquest.betonquest.compatibility.jobsreborn.JobsRebornIntegrator;
import org.betonquest.betonquest.compatibility.luckperms.LuckPermsIntegrator;
import org.betonquest.betonquest.compatibility.magic.MagicIntegrator;
import org.betonquest.betonquest.compatibility.mcmmo.McMMOIntegrator;
import org.betonquest.betonquest.compatibility.mmogroup.mmocore.MMOCoreIntegrator;
import org.betonquest.betonquest.compatibility.mmogroup.mmoitems.MMOItemsIntegrator;
import org.betonquest.betonquest.compatibility.mmogroup.mmolib.MythicLibIntegrator;
import org.betonquest.betonquest.compatibility.mythicmobs.MythicMobsIntegrator;
import org.betonquest.betonquest.compatibility.placeholderapi.PlaceholderAPIIntegrator;
import org.betonquest.betonquest.compatibility.protocollib.ProtocolLibIntegrator;
import org.betonquest.betonquest.compatibility.quests.QuestsIntegrator;
import org.betonquest.betonquest.compatibility.shopkeepers.ShopkeepersIntegrator;
import org.betonquest.betonquest.compatibility.skillapi.SkillAPIIntegrator;
import org.betonquest.betonquest.compatibility.skript.SkriptIntegrator;
import org.betonquest.betonquest.compatibility.vault.VaultIntegrator;
import org.betonquest.betonquest.compatibility.worldedit.WorldEditIntegrator;
import org.betonquest.betonquest.compatibility.worldguard.WorldGuardIntegrator;
import org.betonquest.betonquest.exceptions.HookException;
import org.bukkit.Bukkit;
import org.bukkit.event.EventHandler;
import org.bukkit.event.Listener;
import org.bukkit.event.server.PluginEnableEvent;
import org.bukkit.plugin.Plugin;
import org.bukkit.scheduler.BukkitRunnable;

import java.lang.reflect.InvocationTargetException;
import java.util.HashMap;
import java.util.List;
import java.util.Locale;
import java.util.Map;
import java.util.Objects;

/**
 * Loads compatibility with other plugins.
 */
@SuppressWarnings({"PMD.CouplingBetweenObjects", "PMD.AssignmentToNonFinalStatic"})
@CustomLog
public class Compatibility implements Listener {

    /**
     * An instance of this class.
     */
    private static Compatibility instance;
    /**
     * A map of all integrators.
     * The key is the name of the plugin, the value a pair of the integrator class and an instance of it.
     * The instance must only exist if the plugin was hooked.
     */
    private final Map<String, Pair<Class<? extends Integrator>, Integrator>> integrators = new HashMap<>();

    /**
     * Loads all compatibility with other plugins that is available in the current runtime.
     */
    public Compatibility() {
        instance = this;

<<<<<<< HEAD
        integrators.put("MythicMobs", new MythicMobsIntegrator());
        integrators.put("Citizens", new CitizensIntegrator());
        integrators.put("Vault", new VaultIntegrator());
        integrators.put("Skript", new SkriptIntegrator());
        integrators.put("WorldGuard", new WorldGuardIntegrator());
        integrators.put("WorldEdit", new WorldEditIntegrator());
        integrators.put("FastAsyncWorldEdit", new WorldEditIntegrator());
        integrators.put("mcMMO", new McMMOIntegrator());
        integrators.put("MythicLib", new MythicLibIntegrator());
        integrators.put("MMOCore", new MMOCoreIntegrator());
        integrators.put("MMOItems", new MMOItemsIntegrator());
        integrators.put("EffectLib", new EffectLibIntegrator());
        integrators.put("Heroes", new HeroesIntegrator());
        integrators.put("Magic", new MagicIntegrator());
        integrators.put("Denizen", new DenizenIntegrator());
        integrators.put("ProSkillAPI", new SkillAPIIntegrator());
        integrators.put("Quests", new QuestsIntegrator());
        integrators.put("Shopkeepers", new ShopkeepersIntegrator());
        integrators.put("PlaceholderAPI", new PlaceholderAPIIntegrator());
        integrators.put("ProtocolLib", new ProtocolLibIntegrator());
        integrators.put("Brewery", new BreweryIntegrator());
        integrators.put("Jobs", new JobsRebornIntegrator());
        integrators.put("LuckPerms", new LuckPermsIntegrator());
        integrators.put("AureliumSkills", new AureliumSkillsIntegrator());

        /*
        Multiple plugins may provide Hologram hooks, BetonQuest only needs to use one. The same HologramIntegrator
        object is assigned to multiple keys. Specify all HologramSubIntegrators in the HologramIntegrator's constructor.
         */
        final HologramIntegrator hologramsIntegrator = new HologramIntegrator(
                new DecentHologramsIntegrator(),
                new HolographicDisplaysIntegrator());
        hologramsIntegrator.getSubIntegratorNames().forEach(plugin -> integrators.put(plugin, hologramsIntegrator));

        // hook into already enabled plugins in case Bukkit messes up the loading order
        for (final Plugin hook : Bukkit.getPluginManager().getPlugins()) {
            hook(hook);
        }
=======
        registerCompatiblePlugins();
>>>>>>> e347bde0

        Bukkit.getPluginManager().registerEvents(this, BetonQuest.getInstance());
        // Integrate already enabled plugins in case Bukkit messes up the loading order
        for (final Plugin plugin : Bukkit.getPluginManager().getPlugins()) {
            integratePlugin(plugin);
        }

        //Delay after server start to finish all hooking first
        new BukkitRunnable() {
            @Override
            public void run() {
                final String hooks = buildHookedPluginsMessage();
                if (!hooks.isEmpty()) {
                    LOG.info("Enabled compatibility for " + hooks + "!");
                }
            }
        }.runTask(BetonQuest.getInstance());
    }

    /**
     * @return the list of hooked plugins
     */
    public static List<String> getHooked() {
        return instance.integrators.entrySet().stream().filter(entry -> entry.getValue().getRight() != null)
                .map(Map.Entry::getKey).toList();
    }

    /**
     * Reloads all loaded integrators.
     */
    public static void reload() {
        instance.integrators.values().stream()
                .map(Pair::getRight)
                .filter(Objects::nonNull)
                .forEach(Integrator::reload);
    }

    /**
     * Disables all loaded integrators.
     */
    public static void disable() {
        if (instance != null) {
            instance.integrators.values().stream()
                    .map(Pair::getRight)
                    .filter(Objects::nonNull)
                    .forEach(Integrator::close);
        }
    }

    private String buildHookedPluginsMessage() {
        return String.join(", ", getHooked());
    }

    /**
     * Triggers the integration of a plugin.
     *
     * @param event the event to listen for
     */
    @EventHandler(ignoreCancelled = true)
    public void onPluginEnable(final PluginEnableEvent event) {
        integratePlugin(event.getPlugin());
    }

    @SuppressWarnings("PMD.AvoidCatchingGenericException")
    private void integratePlugin(final Plugin hookedPlugin) {
        if (!hookedPlugin.isEnabled()) {
            return;
        }
        final String name = hookedPlugin.getName();
        if (!integrators.containsKey(name) || integrators.get(name).getRight() != null) {
            return;
        }

        final boolean isEnabled = BetonQuest.getInstance().getPluginConfig().getBoolean("hook." + name.toLowerCase(Locale.ROOT));
        if (!isEnabled) {
            return;
        }

        final Class<? extends Integrator> integratorClass = integrators.get(name).getKey();
        final Integrator integrator;
        try {
            integrator = integratorClass.getConstructor().newInstance();
        } catch (InstantiationException | IllegalAccessException | InvocationTargetException |
                 NoSuchMethodException e) {
            LOG.warn(null, "Error while integrating " + name + ": " + e.getMessage());
            return;
        }

<<<<<<< HEAD
        // hook into the plugin if it's enabled in the config
        if ("true".equalsIgnoreCase(BetonQuest.getInstance().getPluginConfig().getString("hook." + name.toLowerCase(Locale.ROOT)))) {
            LOG.info("Hooking into " + name);

            // log important information in case of an error
            try {
                integrator.hook(name);
                hooked.add(name);
            } catch (final HookException exception) {
                final String message = String.format("Could not hook into %s %s! %s",
                        hookedPlugin.getName(),
                        hookedPlugin.getDescription().getVersion(),
                        exception.getMessage());
                LOG.warn(message, exception);
                LOG.warn("BetonQuest will work correctly, except for that single integration. "
                        + "You can turn it off by setting 'hook." + name.toLowerCase(Locale.ROOT)
                        + "' to false in config.yml file.");
            } catch (final RuntimeException | LinkageError exception) {
                final String message = String.format("There was an unexpected error while hooking into %s %s (BetonQuest %s, Spigot %s)! %s",
                        hookedPlugin.getName(),
                        hookedPlugin.getDescription().getVersion(),
                        BetonQuest.getInstance().getDescription().getVersion(),
                        Bukkit.getVersion(),
                        exception.getMessage());
                LOG.error(message, exception);
                LOG.warn("BetonQuest will work correctly, except for that single integration. "
                        + "You can turn it off by setting 'hook." + name.toLowerCase(Locale.ROOT)
                        + "' to false in config.yml file.");
            }
=======
        LOG.info("Hooking into " + name);

        try {
            integrators.get(name).setValue(integrator);
            integrator.hook();
        } catch (final HookException exception) {
            final String message = String.format("Could not hook into %s %s! %s",
                    hookedPlugin.getName(),
                    hookedPlugin.getDescription().getVersion(),
                    exception.getMessage());
            LOG.warn(message, exception);
            LOG.warn("BetonQuest will work correctly, except for that single integration. "
                    + "You can turn it off by setting 'hook." + name.toLowerCase(Locale.ROOT)
                    + "' to false in config.yml file.");
        } catch (final RuntimeException | LinkageError exception) {
            final String message = String.format("There was an unexpected error while hooking into %s %s (BetonQuest %s, Spigot %s)! %s",
                    hookedPlugin.getName(),
                    hookedPlugin.getDescription().getVersion(),
                    BetonQuest.getInstance().getDescription().getVersion(),
                    Bukkit.getVersion(),
                    exception.getMessage());
            LOG.error(message, exception);
            LOG.warn("BetonQuest will work correctly, except for that single integration. "
                    + "You can turn it off by setting 'hook." + name.toLowerCase(Locale.ROOT)
                    + "' to false in config.yml file.");
>>>>>>> e347bde0
        }

    }

    private void registerCompatiblePlugins() {
        register("MythicMobs", MythicMobsIntegrator.class);
        register("Citizens", CitizensIntegrator.class);
        register("Vault", VaultIntegrator.class);
        register("Skript", SkriptIntegrator.class);
        register("WorldGuard", WorldGuardIntegrator.class);
        register("WorldEdit", WorldEditIntegrator.class);
        register("FastAsyncWorldEdit", WorldEditIntegrator.class);
        register("mcMMO", McMMOIntegrator.class);
        register("MythicLib", MythicLibIntegrator.class);
        register("MMOCore", MMOCoreIntegrator.class);
        register("MMOItems", MMOItemsIntegrator.class);
        register("EffectLib", EffectLibIntegrator.class);
        register("Heroes", HeroesIntegrator.class);
        register("Magic", MagicIntegrator.class);
        register("Denizen", DenizenIntegrator.class);
        register("ProSkillAPI", SkillAPIIntegrator.class);
        register("Quests", QuestsIntegrator.class);
        register("Shopkeepers", ShopkeepersIntegrator.class);
        register("PlaceholderAPI", PlaceholderAPIIntegrator.class);
        register("HolographicDisplays", HolographicDisplaysIntegrator.class);
        register("ProtocolLib", ProtocolLibIntegrator.class);
        register("Brewery", BreweryIntegrator.class);
        register("Jobs", JobsRebornIntegrator.class);
        register("LuckPerms", LuckPermsIntegrator.class);
        register("AureliumSkills", AureliumSkillsIntegrator.class);
    }

    private void register(final String name, final Class<? extends Integrator> integrator) {
        integrators.put(name, new MutablePair<>(integrator, null));
    }
}<|MERGE_RESOLUTION|>--- conflicted
+++ resolved
@@ -69,48 +69,7 @@
     public Compatibility() {
         instance = this;
 
-<<<<<<< HEAD
-        integrators.put("MythicMobs", new MythicMobsIntegrator());
-        integrators.put("Citizens", new CitizensIntegrator());
-        integrators.put("Vault", new VaultIntegrator());
-        integrators.put("Skript", new SkriptIntegrator());
-        integrators.put("WorldGuard", new WorldGuardIntegrator());
-        integrators.put("WorldEdit", new WorldEditIntegrator());
-        integrators.put("FastAsyncWorldEdit", new WorldEditIntegrator());
-        integrators.put("mcMMO", new McMMOIntegrator());
-        integrators.put("MythicLib", new MythicLibIntegrator());
-        integrators.put("MMOCore", new MMOCoreIntegrator());
-        integrators.put("MMOItems", new MMOItemsIntegrator());
-        integrators.put("EffectLib", new EffectLibIntegrator());
-        integrators.put("Heroes", new HeroesIntegrator());
-        integrators.put("Magic", new MagicIntegrator());
-        integrators.put("Denizen", new DenizenIntegrator());
-        integrators.put("ProSkillAPI", new SkillAPIIntegrator());
-        integrators.put("Quests", new QuestsIntegrator());
-        integrators.put("Shopkeepers", new ShopkeepersIntegrator());
-        integrators.put("PlaceholderAPI", new PlaceholderAPIIntegrator());
-        integrators.put("ProtocolLib", new ProtocolLibIntegrator());
-        integrators.put("Brewery", new BreweryIntegrator());
-        integrators.put("Jobs", new JobsRebornIntegrator());
-        integrators.put("LuckPerms", new LuckPermsIntegrator());
-        integrators.put("AureliumSkills", new AureliumSkillsIntegrator());
-
-        /*
-        Multiple plugins may provide Hologram hooks, BetonQuest only needs to use one. The same HologramIntegrator
-        object is assigned to multiple keys. Specify all HologramSubIntegrators in the HologramIntegrator's constructor.
-         */
-        final HologramIntegrator hologramsIntegrator = new HologramIntegrator(
-                new DecentHologramsIntegrator(),
-                new HolographicDisplaysIntegrator());
-        hologramsIntegrator.getSubIntegratorNames().forEach(plugin -> integrators.put(plugin, hologramsIntegrator));
-
-        // hook into already enabled plugins in case Bukkit messes up the loading order
-        for (final Plugin hook : Bukkit.getPluginManager().getPlugins()) {
-            hook(hook);
-        }
-=======
         registerCompatiblePlugins();
->>>>>>> e347bde0
 
         Bukkit.getPluginManager().registerEvents(this, BetonQuest.getInstance());
         // Integrate already enabled plugins in case Bukkit messes up the loading order
@@ -199,42 +158,11 @@
             return;
         }
 
-<<<<<<< HEAD
-        // hook into the plugin if it's enabled in the config
-        if ("true".equalsIgnoreCase(BetonQuest.getInstance().getPluginConfig().getString("hook." + name.toLowerCase(Locale.ROOT)))) {
-            LOG.info("Hooking into " + name);
-
-            // log important information in case of an error
-            try {
-                integrator.hook(name);
-                hooked.add(name);
-            } catch (final HookException exception) {
-                final String message = String.format("Could not hook into %s %s! %s",
-                        hookedPlugin.getName(),
-                        hookedPlugin.getDescription().getVersion(),
-                        exception.getMessage());
-                LOG.warn(message, exception);
-                LOG.warn("BetonQuest will work correctly, except for that single integration. "
-                        + "You can turn it off by setting 'hook." + name.toLowerCase(Locale.ROOT)
-                        + "' to false in config.yml file.");
-            } catch (final RuntimeException | LinkageError exception) {
-                final String message = String.format("There was an unexpected error while hooking into %s %s (BetonQuest %s, Spigot %s)! %s",
-                        hookedPlugin.getName(),
-                        hookedPlugin.getDescription().getVersion(),
-                        BetonQuest.getInstance().getDescription().getVersion(),
-                        Bukkit.getVersion(),
-                        exception.getMessage());
-                LOG.error(message, exception);
-                LOG.warn("BetonQuest will work correctly, except for that single integration. "
-                        + "You can turn it off by setting 'hook." + name.toLowerCase(Locale.ROOT)
-                        + "' to false in config.yml file.");
-            }
-=======
         LOG.info("Hooking into " + name);
 
         try {
             integrators.get(name).setValue(integrator);
-            integrator.hook();
+            integrator.hook(name);
         } catch (final HookException exception) {
             final String message = String.format("Could not hook into %s %s! %s",
                     hookedPlugin.getName(),
@@ -255,7 +183,6 @@
             LOG.warn("BetonQuest will work correctly, except for that single integration. "
                     + "You can turn it off by setting 'hook." + name.toLowerCase(Locale.ROOT)
                     + "' to false in config.yml file.");
->>>>>>> e347bde0
         }
 
     }
@@ -280,12 +207,22 @@
         register("Quests", QuestsIntegrator.class);
         register("Shopkeepers", ShopkeepersIntegrator.class);
         register("PlaceholderAPI", PlaceholderAPIIntegrator.class);
-        register("HolographicDisplays", HolographicDisplaysIntegrator.class);
         register("ProtocolLib", ProtocolLibIntegrator.class);
         register("Brewery", BreweryIntegrator.class);
         register("Jobs", JobsRebornIntegrator.class);
         register("LuckPerms", LuckPermsIntegrator.class);
         register("AureliumSkills", AureliumSkillsIntegrator.class);
+
+        /*
+        Multiple plugins may provide Hologram hooks, BetonQuest only needs to use one. The same HologramIntegrator
+        object is assigned to multiple keys. Specify all HologramSubIntegrators in the HologramIntegrator's constructor.
+         */
+        //todo fix
+        final HologramIntegrator hologramsIntegrator = new HologramIntegrator(
+                new DecentHologramsIntegrator(),
+                new HolographicDisplaysIntegrator());
+        hologramsIntegrator.getSubIntegratorNames().forEach(plugin -> integrators.put(plugin, hologramsIntegrator));
+
     }
 
     private void register(final String name, final Class<? extends Integrator> integrator) {

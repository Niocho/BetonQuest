--- conflicted
+++ resolved
@@ -156,22 +156,17 @@
         try {
             integrator = integratorClass.getConstructor().newInstance();
         } catch (InstantiationException | IllegalAccessException | InvocationTargetException |
-<<<<<<< HEAD
-                NoSuchMethodException e) {
-            LOG.warn(null, "Error while integrating " + name + ": " + e.getMessage());
-=======
                  NoSuchMethodException | NoClassDefFoundError e) {
             LOG.warn(null, "Error while integrating " + name + " with version " + hookedPlugin.getDescription().getVersion() + ": " + e, e);
             LOG.warn("You are likely running an incompatible version of " + name + ".");
->>>>>>> 6849893b
             return;
         }
 
         LOG.info("Hooking into " + name);
 
         try {
+            integrators.get(name).setValue(integrator);
             integrator.hook();
-            integrators.get(name).setValue(integrator);
         } catch (final HookException exception) {
             final String message = String.format("Could not hook into %s %s! %s",
                     hookedPlugin.getName(),

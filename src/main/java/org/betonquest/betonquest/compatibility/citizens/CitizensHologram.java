package org.betonquest.betonquest.compatibility.citizens;

import lombok.CustomLog;
import me.filoghost.holographicdisplays.api.HolographicDisplaysAPI;
import me.filoghost.holographicdisplays.api.hologram.Hologram;
import me.filoghost.holographicdisplays.api.hologram.PlaceholderSetting;
import me.filoghost.holographicdisplays.api.hologram.VisibilitySettings;
import net.citizensnpcs.api.CitizensAPI;
import net.citizensnpcs.api.npc.NPC;
import org.betonquest.betonquest.BetonQuest;
import org.betonquest.betonquest.api.config.QuestPackage;
import org.betonquest.betonquest.compatibility.holograms.BetonHologram;
import org.betonquest.betonquest.compatibility.holograms.HologramIntegrator;
import org.betonquest.betonquest.config.Config;
import org.betonquest.betonquest.exceptions.InstructionParseException;
import org.betonquest.betonquest.exceptions.ObjectNotFoundException;
import org.betonquest.betonquest.id.ConditionID;
import org.betonquest.betonquest.id.ItemID;
import org.betonquest.betonquest.item.QuestItem;
import org.betonquest.betonquest.utils.PlayerConverter;
import org.bukkit.Bukkit;
import org.bukkit.configuration.ConfigurationSection;
import org.bukkit.entity.Player;
import org.bukkit.inventory.ItemStack;
import org.bukkit.scheduler.BukkitRunnable;
import org.bukkit.scheduler.BukkitTask;
import org.bukkit.util.Vector;

import java.util.ArrayList;
import java.util.HashMap;
import java.util.List;
import java.util.Map;

/**
 * Displays a hologram relative to an npc
 * <p>
 * Some care is taken to optimize how holograms are displayed. They are destroyed when not needed,
 * shared between players and
 * we only have a fast update when needed to ensure they are relative to the NPC position
 */
@SuppressWarnings({"PMD.CommentRequired", "PMD.GodClass", "PMD.AssignmentToNonFinalStatic"})
@CustomLog
public class CitizensHologram extends BukkitRunnable {
    /**
     * Singleton instance of CitizensHologram
     */
    private static CitizensHologram instance;
    /**
     * Instance of HolographicDisplaysAPI
     */
    private final HolographicDisplaysAPI holographicDisplaysAPI;

    private final Map<Integer, List<NPCHologram>> npcs = new HashMap<>();
    private boolean follow;
    private BukkitTask followTask;
    private BukkitTask updateTask;

    public CitizensHologram() {
        super();
        holographicDisplaysAPI = HolographicDisplaysAPI.get(BetonQuest.getInstance());
        if (instance != null) {
            return;
        }
        instance = this;


        initHolograms();
    }

    /**
     * Reloads the particle effect
     */
    public static void reload() {
        synchronized (CitizensHologram.class) {
            if (instance != null) {
                instance.cancel();
                instance = null;
                new CitizensHologram();
            }
        }
    }

    @Override
    public void run() {
        updateHolograms();
    }

    @Override
    public void cancel() {
        if (updateTask != null) {
            super.cancel();
        }
        if (followTask != null) {
            followTask.cancel();
            followTask = null;
        }

        for (final List<NPCHologram> holograms : npcs.values()) {
            for (final NPCHologram npcHologram : holograms) {
                if (npcHologram.hologram != null) {
<<<<<<< HEAD
                    npcHologram.hologram.hideAll();
=======
                    npcHologram.hologram.getVisibilitySettings().clearIndividualVisibilities();
>>>>>>> b949c745
                    npcHologram.hologram.delete();
                    npcHologram.hologram = null;
                }
            }
        }
    }

    @SuppressWarnings("PMD.AvoidLiteralsInIfCondition")
    private void initHolograms() {
        int interval = 0;
        for (final QuestPackage pack : Config.getPackages().values()) {
            final ConfigurationSection hologramsSection = pack.getConfig().getConfigurationSection("npc_holograms");
            if (hologramsSection == null || "true".equalsIgnoreCase(hologramsSection.getString("disabled"))) {
                continue;
            }
            interval = hologramsSection.getInt("check_interval", interval);
            follow = hologramsSection.getBoolean("follow", false);
            initHologramsConfig(pack, hologramsSection);
        }
        if (interval <= 0) {
            interval = 100;
        }
        updateTask = runTaskTimer(BetonQuest.getInstance(), 1, interval);
    }

    private void initHologramsConfig(final QuestPackage pack, final ConfigurationSection hologramsSection) {
        for (final String key : hologramsSection.getKeys(false)) {
            final ConfigurationSection settingsSection = hologramsSection.getConfigurationSection(key);
            if (settingsSection == null) {
                continue;
            }
            final Vector vector = getVector(pack, key, settingsSection.getString("vector"));
            final List<String> lines = settingsSection.getStringList("lines");
            final List<ConditionID> conditions = initHologramsConfigConditions(pack, key, settingsSection.getString("conditions"));

            for (final int id : settingsSection.getIntegerList("npcs")) {
                npcs.putIfAbsent(id, new ArrayList<>());
                npcs.get(id).add(new NPCHologram(pack, vector, lines, conditions));
            }
        }
    }

    private Vector getVector(final QuestPackage pack, final String key, final String vector) {
        if (vector != null) {
            try {
                final String[] vectorParts = vector.split(";");
                return new Vector(Double.parseDouble(vectorParts[0]), Double.parseDouble(vectorParts[1]), Double.parseDouble(vectorParts[2]));
            } catch (final NumberFormatException e) {
                LOG.warn(pack, pack.getPackagePath() + ": Invalid vector in Hologram '" + key + "': " + vector, e);
            }
        }
        return new Vector(0, 3, 0);
    }

    private List<ConditionID> initHologramsConfigConditions(final QuestPackage pack, final String key, final String rawConditions) {
        final ArrayList<ConditionID> conditions = new ArrayList<>();
        if (rawConditions != null) {
            for (final String part : rawConditions.split(",")) {
                try {
                    conditions.add(new ConditionID(pack, part));
                } catch (final ObjectNotFoundException e) {
                    LOG.warn(pack, "Error while loading " + part + " condition for hologram " + pack.getPackagePath() + "."
                            + key + ": " + e.getMessage(), e);
                }
            }
        }
        return conditions;
    }

    @SuppressWarnings({"PMD.CyclomaticComplexity", "PMD.CognitiveComplexity"})
    private void updateHolograms() {
        boolean npcUpdater = false;
        for (final Map.Entry<Integer, List<NPCHologram>> entry : npcs.entrySet()) {
            for (final NPCHologram npcHologram : entry.getValue()) {
                final NPC npc = CitizensAPI.getNPCRegistry().getById(entry.getKey());
                if (npc == null) {
                    continue;
                }

                if (updateHologramsForPlayers(npcHologram, npc)) {
                    npcUpdater = true;
                } else if (npcHologram.hologram != null) {
<<<<<<< HEAD
                    npcHologram.hologram.hideAll();
=======
                    npcHologram.hologram.getVisibilitySettings().clearIndividualVisibilities();
>>>>>>> b949c745
                    npcHologram.hologram.delete();
                    npcHologram.hologram = null;
                }
            }

        }

        if (npcUpdater) {
            if (followTask == null) {
                if (follow) {
                    followTask = Bukkit.getServer().getScheduler().runTaskTimer(BetonQuest.getInstance(), this::followUpdate, 1L, 1L);
                } else {
                    followTask = Bukkit.getServer().getScheduler().runTask(BetonQuest.getInstance(), this::followUpdate);
                }
            }
        } else {
            if (followTask != null) {
                followTask.cancel();
                followTask = null;
            }
        }
    }

    private void followUpdate() {
        for (final Map.Entry<Integer, List<NPCHologram>> entry : npcs.entrySet()) {
            for (final NPCHologram npcHologram : entry.getValue()) {
                if (npcHologram.hologram != null) {
                    final NPC npc = CitizensAPI.getNPCRegistry().getById(entry.getKey());
                    if (npc != null) {
<<<<<<< HEAD
                        npcHologram.hologram.move(npc.getStoredLocation().add(npcHologram.vector));
=======
                        npcHologram.hologram.setPosition(npc.getStoredLocation().add(npcHologram.vector));
>>>>>>> b949c745
                    }
                }
            }
        }
    }

    private boolean updateHologramsForPlayers(final NPCHologram npcHologram, final NPC npc) {
        boolean hologramEnabled = false;
        for (final Player player : Bukkit.getOnlinePlayers()) {
            if (BetonQuest.conditions(PlayerConverter.getID(player), npcHologram.conditions)) {
                hologramEnabled = true;
                if (npcHologram.hologram == null) {
<<<<<<< HEAD
                    final BetonHologram hologram = HologramIntegrator.createHologram(String.valueOf(npc.getId()), npc.getStoredLocation().add(npcHologram.vector));
                    hologram.hideAll();
                    updateHologramForPlayersLines(npcHologram, hologram);
                    npcHologram.hologram = hologram;
                }
                npcHologram.hologram.show(player);
            } else {
                if (npcHologram.hologram != null) {
                    npcHologram.hologram.hide(player);
=======
                    final Hologram hologram = holographicDisplaysAPI.createHologram(npc.getStoredLocation().add(npcHologram.vector));
                    hologram.setPlaceholderSetting(PlaceholderSetting.ENABLE_ALL);
                    hologram.getVisibilitySettings().setGlobalVisibility(VisibilitySettings.Visibility.HIDDEN);
                    updateHologramForPlayersLines(npcHologram, hologram);
                    npcHologram.hologram = hologram;
                }
                if (!npcHologram.hologram.getVisibilitySettings().isVisibleTo(player)) {
                    npcHologram.hologram.getVisibilitySettings().setIndividualVisibility(player, VisibilitySettings.Visibility.VISIBLE);
                }
            } else {
                if (npcHologram.hologram != null && npcHologram.hologram.getVisibilitySettings().isVisibleTo(player)) {
                    npcHologram.hologram.getVisibilitySettings().setIndividualVisibility(player, VisibilitySettings.Visibility.HIDDEN);
>>>>>>> b949c745
                }
            }
        }
        return hologramEnabled;
    }

    private void updateHologramForPlayersLines(final NPCHologram npcHologram, final BetonHologram hologram) {
        for (final String line : npcHologram.lines) {
            if (line.startsWith("item:")) {
                try {
                    final String[] args = line.substring(5).split(":");
                    final ItemID itemID = new ItemID(npcHologram.pack, args[0]);
                    int stackSize;
                    try {
                        stackSize = Integer.parseInt(args[1]);
                    } catch (NumberFormatException | ArrayIndexOutOfBoundsException e) {
                        stackSize = 1;
                    }
                    final ItemStack stack = new QuestItem(itemID).generate(stackSize);
<<<<<<< HEAD
                    hologram.appendLine(stack);
=======
                    hologram.getLines().appendItem(stack);
>>>>>>> b949c745
                } catch (final InstructionParseException e) {
                    LOG.warn(npcHologram.pack, "Could not parse item in " + npcHologram.pack.getPackagePath() + " hologram: " + e.getMessage(), e);
                } catch (final ObjectNotFoundException e) {
                    LOG.warn(npcHologram.pack, "Could not find item in " + npcHologram.pack.getPackagePath() + " hologram: " + e.getMessage(), e);
                }
            } else {
<<<<<<< HEAD
                hologram.appendLine(line.replace('&', '§'));
=======
                hologram.getLines().appendText(line.replace('&', '§'));
>>>>>>> b949c745
            }
        }
    }

    private static class NPCHologram {
        private final QuestPackage pack;
        private final Vector vector;
        private final List<String> lines;
        private final List<ConditionID> conditions;
        private BetonHologram hologram;

        public NPCHologram(final QuestPackage pack, final Vector vector, final List<String> lines, final List<ConditionID> conditions) {
            this.pack = pack;
            this.vector = vector;
            this.lines = lines;
            this.conditions = conditions;
            this.hologram = null;
        }
    }
}<|MERGE_RESOLUTION|>--- conflicted
+++ resolved
@@ -1,10 +1,6 @@
 package org.betonquest.betonquest.compatibility.citizens;
 
 import lombok.CustomLog;
-import me.filoghost.holographicdisplays.api.HolographicDisplaysAPI;
-import me.filoghost.holographicdisplays.api.hologram.Hologram;
-import me.filoghost.holographicdisplays.api.hologram.PlaceholderSetting;
-import me.filoghost.holographicdisplays.api.hologram.VisibilitySettings;
 import net.citizensnpcs.api.CitizensAPI;
 import net.citizensnpcs.api.npc.NPC;
 import org.betonquest.betonquest.BetonQuest;
@@ -45,10 +41,6 @@
      * Singleton instance of CitizensHologram
      */
     private static CitizensHologram instance;
-    /**
-     * Instance of HolographicDisplaysAPI
-     */
-    private final HolographicDisplaysAPI holographicDisplaysAPI;
 
     private final Map<Integer, List<NPCHologram>> npcs = new HashMap<>();
     private boolean follow;
@@ -57,12 +49,10 @@
 
     public CitizensHologram() {
         super();
-        holographicDisplaysAPI = HolographicDisplaysAPI.get(BetonQuest.getInstance());
         if (instance != null) {
             return;
         }
         instance = this;
-
 
         initHolograms();
     }
@@ -98,11 +88,7 @@
         for (final List<NPCHologram> holograms : npcs.values()) {
             for (final NPCHologram npcHologram : holograms) {
                 if (npcHologram.hologram != null) {
-<<<<<<< HEAD
                     npcHologram.hologram.hideAll();
-=======
-                    npcHologram.hologram.getVisibilitySettings().clearIndividualVisibilities();
->>>>>>> b949c745
                     npcHologram.hologram.delete();
                     npcHologram.hologram = null;
                 }
@@ -185,11 +171,7 @@
                 if (updateHologramsForPlayers(npcHologram, npc)) {
                     npcUpdater = true;
                 } else if (npcHologram.hologram != null) {
-<<<<<<< HEAD
                     npcHologram.hologram.hideAll();
-=======
-                    npcHologram.hologram.getVisibilitySettings().clearIndividualVisibilities();
->>>>>>> b949c745
                     npcHologram.hologram.delete();
                     npcHologram.hologram = null;
                 }
@@ -219,11 +201,7 @@
                 if (npcHologram.hologram != null) {
                     final NPC npc = CitizensAPI.getNPCRegistry().getById(entry.getKey());
                     if (npc != null) {
-<<<<<<< HEAD
                         npcHologram.hologram.move(npc.getStoredLocation().add(npcHologram.vector));
-=======
-                        npcHologram.hologram.setPosition(npc.getStoredLocation().add(npcHologram.vector));
->>>>>>> b949c745
                     }
                 }
             }
@@ -236,8 +214,8 @@
             if (BetonQuest.conditions(PlayerConverter.getID(player), npcHologram.conditions)) {
                 hologramEnabled = true;
                 if (npcHologram.hologram == null) {
-<<<<<<< HEAD
                     final BetonHologram hologram = HologramIntegrator.createHologram(String.valueOf(npc.getId()), npc.getStoredLocation().add(npcHologram.vector));
+                    hologram.setPlaceholderSetting(PlaceholderSetting.ENABLE_ALL);
                     hologram.hideAll();
                     updateHologramForPlayersLines(npcHologram, hologram);
                     npcHologram.hologram = hologram;
@@ -246,20 +224,6 @@
             } else {
                 if (npcHologram.hologram != null) {
                     npcHologram.hologram.hide(player);
-=======
-                    final Hologram hologram = holographicDisplaysAPI.createHologram(npc.getStoredLocation().add(npcHologram.vector));
-                    hologram.setPlaceholderSetting(PlaceholderSetting.ENABLE_ALL);
-                    hologram.getVisibilitySettings().setGlobalVisibility(VisibilitySettings.Visibility.HIDDEN);
-                    updateHologramForPlayersLines(npcHologram, hologram);
-                    npcHologram.hologram = hologram;
-                }
-                if (!npcHologram.hologram.getVisibilitySettings().isVisibleTo(player)) {
-                    npcHologram.hologram.getVisibilitySettings().setIndividualVisibility(player, VisibilitySettings.Visibility.VISIBLE);
-                }
-            } else {
-                if (npcHologram.hologram != null && npcHologram.hologram.getVisibilitySettings().isVisibleTo(player)) {
-                    npcHologram.hologram.getVisibilitySettings().setIndividualVisibility(player, VisibilitySettings.Visibility.HIDDEN);
->>>>>>> b949c745
                 }
             }
         }
@@ -279,22 +243,14 @@
                         stackSize = 1;
                     }
                     final ItemStack stack = new QuestItem(itemID).generate(stackSize);
-<<<<<<< HEAD
                     hologram.appendLine(stack);
-=======
-                    hologram.getLines().appendItem(stack);
->>>>>>> b949c745
                 } catch (final InstructionParseException e) {
                     LOG.warn(npcHologram.pack, "Could not parse item in " + npcHologram.pack.getPackagePath() + " hologram: " + e.getMessage(), e);
                 } catch (final ObjectNotFoundException e) {
                     LOG.warn(npcHologram.pack, "Could not find item in " + npcHologram.pack.getPackagePath() + " hologram: " + e.getMessage(), e);
                 }
             } else {
-<<<<<<< HEAD
                 hologram.appendLine(line.replace('&', '§'));
-=======
-                hologram.getLines().appendText(line.replace('&', '§'));
->>>>>>> b949c745
             }
         }
     }

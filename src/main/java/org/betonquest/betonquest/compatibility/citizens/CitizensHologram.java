--- conflicted
+++ resolved
@@ -70,15 +70,6 @@
         }
     }
 
-    public static void close() {
-        synchronized (CitizensHologram.class) {
-            if (instance != null) {
-                instance.cancel();
-                instance = null;
-            }
-        }
-    }
-
     @Override
     public void run() {
         updateHolograms();
@@ -228,20 +219,11 @@
                     hologram.hideAll();
                     npcHologram.hologram = hologram;
                 }
-<<<<<<< HEAD
                 updateHologramForPlayersLines(npcHologram);
                 npcHologram.hologram.show(onlineProfile.getOnlinePlayer());
             } else {
                 if (npcHologram.hologram != null) {
                     npcHologram.hologram.hide(onlineProfile.getOnlinePlayer());
-=======
-                if (!npcHologram.hologram.getVisibilitySettings().isVisibleTo(onlineProfile.getPlayer())) {
-                    npcHologram.hologram.getVisibilitySettings().setIndividualVisibility(onlineProfile.getPlayer(), VisibilitySettings.Visibility.VISIBLE);
-                }
-            } else {
-                if (npcHologram.hologram != null && npcHologram.hologram.getVisibilitySettings().isVisibleTo(onlineProfile.getPlayer())) {
-                    npcHologram.hologram.getVisibilitySettings().setIndividualVisibility(onlineProfile.getPlayer(), VisibilitySettings.Visibility.HIDDEN);
->>>>>>> ca4593bc
                 }
             }
         }

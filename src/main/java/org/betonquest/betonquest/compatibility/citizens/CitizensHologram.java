--- conflicted
+++ resolved
@@ -5,12 +5,9 @@
 import net.citizensnpcs.api.npc.NPC;
 import org.betonquest.betonquest.BetonQuest;
 import org.betonquest.betonquest.api.config.QuestPackage;
-<<<<<<< HEAD
 import org.betonquest.betonquest.compatibility.holograms.BetonHologram;
 import org.betonquest.betonquest.compatibility.holograms.HologramIntegrator;
-=======
 import org.betonquest.betonquest.api.profiles.OnlineProfile;
->>>>>>> e347bde0
 import org.betonquest.betonquest.config.Config;
 import org.betonquest.betonquest.exceptions.InstructionParseException;
 import org.betonquest.betonquest.exceptions.ObjectNotFoundException;
@@ -222,19 +219,10 @@
                     updateHologramForPlayersLines(npcHologram, hologram);
                     npcHologram.hologram = hologram;
                 }
-<<<<<<< HEAD
                 npcHologram.hologram.show(player);
             } else {
                 if (npcHologram.hologram != null) {
                     npcHologram.hologram.hide(player);
-=======
-                if (!npcHologram.hologram.getVisibilitySettings().isVisibleTo(onlineProfile.getOnlinePlayer())) {
-                    npcHologram.hologram.getVisibilitySettings().setIndividualVisibility(onlineProfile.getOnlinePlayer(), VisibilitySettings.Visibility.VISIBLE);
-                }
-            } else {
-                if (npcHologram.hologram != null && npcHologram.hologram.getVisibilitySettings().isVisibleTo(onlineProfile.getOnlinePlayer())) {
-                    npcHologram.hologram.getVisibilitySettings().setIndividualVisibility(onlineProfile.getOnlinePlayer(), VisibilitySettings.Visibility.HIDDEN);
->>>>>>> e347bde0
                 }
             }
         }

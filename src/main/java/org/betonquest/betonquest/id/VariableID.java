--- conflicted
+++ resolved
@@ -8,13 +8,8 @@
 @SuppressWarnings("PMD.CommentRequired")
 public class VariableID extends ID {
     public VariableID(final QuestPackage pack, final String identifier) throws ObjectNotFoundException {
-<<<<<<< HEAD
         super(pack, identifier.replaceAll("%", ""));
         if (!super.identifier.isEmpty() && identifier.charAt(0) != '%' && !identifier.endsWith("%")) {
-=======
-        super(pack, pack.getQuestPath() + "." + identifier);
-        if (!super.identifier.isEmpty() && super.identifier.charAt(0) != '%' && !super.identifier.endsWith("%")) {
->>>>>>> 997745b8
             throw new ObjectNotFoundException("Variable instruction has to start and end with '%' characters");
         }
         super.rawInstruction = identifier;

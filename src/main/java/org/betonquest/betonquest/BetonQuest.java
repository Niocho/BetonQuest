--- conflicted
+++ resolved
@@ -15,12 +15,9 @@
 import org.betonquest.betonquest.api.config.ConfigurationFile;
 import org.betonquest.betonquest.api.config.QuestPackage;
 import org.betonquest.betonquest.api.quest.event.EventFactory;
-<<<<<<< HEAD
+import org.betonquest.betonquest.api.quest.event.StaticEventFactory;
 import org.betonquest.betonquest.api.schedule.Schedule;
 import org.betonquest.betonquest.api.schedule.Scheduler;
-=======
-import org.betonquest.betonquest.api.quest.event.StaticEventFactory;
->>>>>>> e7e67956
 import org.betonquest.betonquest.bstats.BStatsMetrics;
 import org.betonquest.betonquest.bstats.CompositeInstructionMetricsSupplier;
 import org.betonquest.betonquest.bstats.InstructionMetricsSupplier;
@@ -158,15 +155,12 @@
 import org.betonquest.betonquest.modules.logger.handler.chat.AccumulatingReceiverSelector;
 import org.betonquest.betonquest.modules.logger.handler.chat.ChatHandler;
 import org.betonquest.betonquest.modules.logger.handler.history.HistoryHandler;
-<<<<<<< HEAD
 import org.betonquest.betonquest.modules.schedule.EventScheduling;
 import org.betonquest.betonquest.modules.schedule.LastExecutionCache;
 import org.betonquest.betonquest.modules.schedule.impl.realtime.RealtimeSchedule;
 import org.betonquest.betonquest.modules.schedule.impl.realtime.RealtimeScheduler;
 import org.betonquest.betonquest.modules.schedule.impl.simple.SimpleSchedule;
 import org.betonquest.betonquest.modules.schedule.impl.simple.SimpleScheduler;
-import org.betonquest.betonquest.modules.versioning.Updater;
-=======
 import org.betonquest.betonquest.modules.updater.UpdateDownloader;
 import org.betonquest.betonquest.modules.updater.UpdateSourceHandler;
 import org.betonquest.betonquest.modules.updater.Updater;
@@ -174,7 +168,6 @@
 import org.betonquest.betonquest.modules.updater.source.ReleaseUpdateSource;
 import org.betonquest.betonquest.modules.updater.source.implementations.BetonQuestDevelopmentSource;
 import org.betonquest.betonquest.modules.updater.source.implementations.GitHubReleaseSource;
->>>>>>> e7e67956
 import org.betonquest.betonquest.modules.versioning.Version;
 import org.betonquest.betonquest.notify.ActionBarNotifyIO;
 import org.betonquest.betonquest.notify.AdvancementNotifyIO;
@@ -264,13 +257,8 @@
  * Represents BetonQuest plugin.
  */
 @SuppressWarnings({"PMD.CouplingBetweenObjects", "PMD.CyclomaticComplexity", "PMD.ExcessiveClassLength", "PMD.GodClass",
-<<<<<<< HEAD
         "PMD.TooManyMethods", "PMD.CommentRequired", "PMD.AvoidDuplicateLiterals", "PMD.AvoidFieldNameMatchingMethodName",
         "PMD.AtLeastOneConstructor", "PMD.ExcessivePublicCount", "PMD.TooManyFields"})
-=======
-        "PMD.TooManyMethods", "PMD.TooManyFields", "PMD.CommentRequired", "PMD.AvoidDuplicateLiterals",
-        "PMD.AvoidFieldNameMatchingMethodName", "PMD.AtLeastOneConstructor", "PMD.ExcessivePublicCount"})
->>>>>>> e7e67956
 public class BetonQuest extends JavaPlugin {
     private static final Map<String, Class<? extends Condition>> CONDITION_TYPES = new HashMap<>();
     private static final Map<String, Class<? extends Objective>> OBJECTIVE_TYPES = new HashMap<>();
@@ -1181,13 +1169,7 @@
         lastExecutionCache.reload();
 
         // reload updater settings
-<<<<<<< HEAD
-        BetonQuest.getInstance().getUpdater().searchUpdate();
-=======
         BetonQuest.getInstance().getUpdater().search();
-        // load new static events
-        new StaticEvents();
->>>>>>> e7e67956
         // stop current global locations listener
         // and start new one with reloaded configs
         log.debug("Restarting global locations");
@@ -1372,8 +1354,8 @@
     /**
      * Registers an event with its name and a factory to create new instances of the event.
      *
-     * @param name name of the event
-     * @param eventFactory factory to create the event
+     * @param name               name of the event
+     * @param eventFactory       factory to create the event
      * @param staticEventFactory factory to create the static event
      */
     public void registerEvent(final String name, final EventFactory eventFactory, final StaticEventFactory staticEventFactory) {

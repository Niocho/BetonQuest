package org.betonquest.betonquest;

import edu.umd.cs.findbugs.annotations.SuppressFBWarnings;
import io.papermc.lib.PaperLib;
import lombok.Getter;
import net.kyori.adventure.platform.bukkit.BukkitAudiences;
import org.apache.logging.log4j.LogManager;
import org.apache.logging.log4j.core.Logger;
import org.betonquest.betonquest.api.BetonQuestLogger;
import org.betonquest.betonquest.api.Condition;
import org.betonquest.betonquest.api.LoadDataEvent;
import org.betonquest.betonquest.api.Objective;
import org.betonquest.betonquest.api.QuestEvent;
import org.betonquest.betonquest.api.Variable;
import org.betonquest.betonquest.api.config.ConfigurationFile;
import org.betonquest.betonquest.api.config.QuestPackage;
import org.betonquest.betonquest.api.profiles.OnlineProfile;
import org.betonquest.betonquest.api.profiles.Profile;
import org.betonquest.betonquest.api.quest.event.EventFactory;
import org.betonquest.betonquest.api.quest.event.StaticEventFactory;
import org.betonquest.betonquest.api.schedule.Schedule;
import org.betonquest.betonquest.api.schedule.Scheduler;
import org.betonquest.betonquest.bstats.BStatsMetrics;
import org.betonquest.betonquest.bstats.CompositeInstructionMetricsSupplier;
import org.betonquest.betonquest.bstats.InstructionMetricsSupplier;
import org.betonquest.betonquest.commands.BackpackCommand;
import org.betonquest.betonquest.commands.CancelQuestCommand;
import org.betonquest.betonquest.commands.CompassCommand;
import org.betonquest.betonquest.commands.JournalCommand;
import org.betonquest.betonquest.commands.LangCommand;
import org.betonquest.betonquest.commands.QuestCommand;
import org.betonquest.betonquest.compatibility.Compatibility;
import org.betonquest.betonquest.compatibility.protocollib.FreezeEvent;
import org.betonquest.betonquest.conditions.AdvancementCondition;
import org.betonquest.betonquest.conditions.AlternativeCondition;
import org.betonquest.betonquest.conditions.ArmorCondition;
import org.betonquest.betonquest.conditions.ArmorRatingCondition;
import org.betonquest.betonquest.conditions.BiomeCondition;
import org.betonquest.betonquest.conditions.BurningCondition;
import org.betonquest.betonquest.conditions.CheckCondition;
import org.betonquest.betonquest.conditions.ChestItemCondition;
import org.betonquest.betonquest.conditions.ConjunctionCondition;
import org.betonquest.betonquest.conditions.ConversationCondition;
import org.betonquest.betonquest.conditions.DayOfWeekCondition;
import org.betonquest.betonquest.conditions.EffectCondition;
import org.betonquest.betonquest.conditions.EmptySlotsCondition;
import org.betonquest.betonquest.conditions.EntityCondition;
import org.betonquest.betonquest.conditions.ExperienceCondition;
import org.betonquest.betonquest.conditions.FacingCondition;
import org.betonquest.betonquest.conditions.FlyingCondition;
import org.betonquest.betonquest.conditions.GameModeCondition;
import org.betonquest.betonquest.conditions.GlobalPointCondition;
import org.betonquest.betonquest.conditions.GlobalTagCondition;
import org.betonquest.betonquest.conditions.HandCondition;
import org.betonquest.betonquest.conditions.HealthCondition;
import org.betonquest.betonquest.conditions.HeightCondition;
import org.betonquest.betonquest.conditions.HungerCondition;
import org.betonquest.betonquest.conditions.InConversationCondition;
import org.betonquest.betonquest.conditions.ItemCondition;
import org.betonquest.betonquest.conditions.JournalCondition;
import org.betonquest.betonquest.conditions.LocationCondition;
import org.betonquest.betonquest.conditions.LookingAtCondition;
import org.betonquest.betonquest.conditions.MooncycleCondition;
import org.betonquest.betonquest.conditions.ObjectiveCondition;
import org.betonquest.betonquest.conditions.PartialDateCondition;
import org.betonquest.betonquest.conditions.PartyCondition;
import org.betonquest.betonquest.conditions.PermissionCondition;
import org.betonquest.betonquest.conditions.PointCondition;
import org.betonquest.betonquest.conditions.RandomCondition;
import org.betonquest.betonquest.conditions.RealTimeCondition;
import org.betonquest.betonquest.conditions.RideCondition;
import org.betonquest.betonquest.conditions.ScoreboardCondition;
import org.betonquest.betonquest.conditions.SneakCondition;
import org.betonquest.betonquest.conditions.TagCondition;
import org.betonquest.betonquest.conditions.TestForBlockCondition;
import org.betonquest.betonquest.conditions.TimeCondition;
import org.betonquest.betonquest.conditions.VariableCondition;
import org.betonquest.betonquest.conditions.WeatherCondition;
import org.betonquest.betonquest.conditions.WorldCondition;
import org.betonquest.betonquest.config.Config;
import org.betonquest.betonquest.config.QuestCanceler;
import org.betonquest.betonquest.conversation.CombatTagger;
import org.betonquest.betonquest.conversation.Conversation;
import org.betonquest.betonquest.conversation.ConversationColors;
import org.betonquest.betonquest.conversation.ConversationData;
import org.betonquest.betonquest.conversation.ConversationIO;
import org.betonquest.betonquest.conversation.ConversationResumer;
import org.betonquest.betonquest.conversation.Interceptor;
import org.betonquest.betonquest.conversation.InventoryConvIO;
import org.betonquest.betonquest.conversation.NonInterceptingInterceptor;
import org.betonquest.betonquest.conversation.SimpleConvIO;
import org.betonquest.betonquest.conversation.SimpleInterceptor;
import org.betonquest.betonquest.conversation.SlowTellrawConvIO;
import org.betonquest.betonquest.conversation.TellrawConvIO;
import org.betonquest.betonquest.database.AsyncSaver;
import org.betonquest.betonquest.database.Database;
import org.betonquest.betonquest.database.GlobalData;
import org.betonquest.betonquest.database.MySQL;
import org.betonquest.betonquest.database.PlayerData;
import org.betonquest.betonquest.database.SQLite;
import org.betonquest.betonquest.database.Saver;
import org.betonquest.betonquest.events.CancelEvent;
import org.betonquest.betonquest.events.ChatEvent;
import org.betonquest.betonquest.events.ChestClearEvent;
import org.betonquest.betonquest.events.ChestGiveEvent;
import org.betonquest.betonquest.events.ChestTakeEvent;
import org.betonquest.betonquest.events.ClearEvent;
import org.betonquest.betonquest.events.CommandEvent;
import org.betonquest.betonquest.events.CompassEvent;
import org.betonquest.betonquest.events.ConversationEvent;
import org.betonquest.betonquest.events.DamageEvent;
import org.betonquest.betonquest.events.DelEffectEvent;
import org.betonquest.betonquest.events.DeletePointEvent;
import org.betonquest.betonquest.events.DoorEvent;
import org.betonquest.betonquest.events.EffectEvent;
import org.betonquest.betonquest.events.ExperienceEvent;
import org.betonquest.betonquest.events.ExplosionEvent;
import org.betonquest.betonquest.events.FolderEvent;
import org.betonquest.betonquest.events.GiveEvent;
import org.betonquest.betonquest.events.GiveJournalEvent;
import org.betonquest.betonquest.events.GlobalPointEvent;
import org.betonquest.betonquest.events.HungerEvent;
import org.betonquest.betonquest.events.IfElseEvent;
import org.betonquest.betonquest.events.KillEvent;
import org.betonquest.betonquest.events.KillMobEvent;
import org.betonquest.betonquest.events.LanguageEvent;
import org.betonquest.betonquest.events.LeverEvent;
import org.betonquest.betonquest.events.LightningEvent;
import org.betonquest.betonquest.events.NotifyAllEvent;
import org.betonquest.betonquest.events.NotifyEvent;
import org.betonquest.betonquest.events.ObjectiveEvent;
import org.betonquest.betonquest.events.OpSudoEvent;
import org.betonquest.betonquest.events.PartyEvent;
import org.betonquest.betonquest.events.PickRandomEvent;
import org.betonquest.betonquest.events.PointEvent;
import org.betonquest.betonquest.events.RunEvent;
import org.betonquest.betonquest.events.ScoreboardEvent;
import org.betonquest.betonquest.events.SetBlockEvent;
import org.betonquest.betonquest.events.SpawnMobEvent;
import org.betonquest.betonquest.events.SudoEvent;
import org.betonquest.betonquest.events.TakeEvent;
import org.betonquest.betonquest.events.TeleportEvent;
import org.betonquest.betonquest.events.TimeEvent;
import org.betonquest.betonquest.events.VariableEvent;
import org.betonquest.betonquest.events.WeatherEvent;
import org.betonquest.betonquest.exceptions.InstructionParseException;
import org.betonquest.betonquest.exceptions.ObjectNotFoundException;
import org.betonquest.betonquest.exceptions.QuestRuntimeException;
import org.betonquest.betonquest.id.ConditionID;
import org.betonquest.betonquest.id.EventID;
import org.betonquest.betonquest.id.ID;
import org.betonquest.betonquest.id.ObjectiveID;
import org.betonquest.betonquest.id.VariableID;
import org.betonquest.betonquest.item.QuestItemHandler;
import org.betonquest.betonquest.mechanics.PlayerHider;
import org.betonquest.betonquest.menu.RPGMenu;
import org.betonquest.betonquest.modules.logger.HandlerFactory;
import org.betonquest.betonquest.modules.logger.PlayerLogWatcher;
import org.betonquest.betonquest.modules.logger.handler.chat.AccumulatingReceiverSelector;
import org.betonquest.betonquest.modules.logger.handler.chat.ChatHandler;
import org.betonquest.betonquest.modules.logger.handler.history.HistoryHandler;
import org.betonquest.betonquest.modules.schedule.EventScheduling;
import org.betonquest.betonquest.modules.schedule.LastExecutionCache;
import org.betonquest.betonquest.modules.schedule.impl.realtime.cron.RealtimeCronSchedule;
import org.betonquest.betonquest.modules.schedule.impl.realtime.cron.RealtimeCronScheduler;
import org.betonquest.betonquest.modules.schedule.impl.realtime.daily.RealtimeDailySchedule;
import org.betonquest.betonquest.modules.schedule.impl.realtime.daily.RealtimeDailyScheduler;
import org.betonquest.betonquest.modules.updater.UpdateDownloader;
import org.betonquest.betonquest.modules.updater.UpdateSourceHandler;
import org.betonquest.betonquest.modules.updater.Updater;
import org.betonquest.betonquest.modules.updater.source.DevelopmentUpdateSource;
import org.betonquest.betonquest.modules.updater.source.ReleaseUpdateSource;
import org.betonquest.betonquest.modules.updater.source.implementations.BetonQuestDevelopmentSource;
import org.betonquest.betonquest.modules.updater.source.implementations.GitHubReleaseSource;
import org.betonquest.betonquest.modules.versioning.Version;
import org.betonquest.betonquest.notify.ActionBarNotifyIO;
import org.betonquest.betonquest.notify.AdvancementNotifyIO;
import org.betonquest.betonquest.notify.BossBarNotifyIO;
import org.betonquest.betonquest.notify.ChatNotifyIO;
import org.betonquest.betonquest.notify.Notify;
import org.betonquest.betonquest.notify.NotifyIO;
import org.betonquest.betonquest.notify.SoundIO;
import org.betonquest.betonquest.notify.SubTitleNotifyIO;
import org.betonquest.betonquest.notify.SuppressNotifyIO;
import org.betonquest.betonquest.notify.TitleNotifyIO;
import org.betonquest.betonquest.notify.TotemNotifyIO;
import org.betonquest.betonquest.objectives.ActionObjective;
import org.betonquest.betonquest.objectives.ArrowShootObjective;
import org.betonquest.betonquest.objectives.BlockObjective;
import org.betonquest.betonquest.objectives.BreedObjective;
import org.betonquest.betonquest.objectives.BrewObjective;
import org.betonquest.betonquest.objectives.ChestPutObjective;
import org.betonquest.betonquest.objectives.CommandObjective;
import org.betonquest.betonquest.objectives.ConsumeObjective;
import org.betonquest.betonquest.objectives.CraftingObjective;
import org.betonquest.betonquest.objectives.DelayObjective;
import org.betonquest.betonquest.objectives.DieObjective;
import org.betonquest.betonquest.objectives.EnchantObjective;
import org.betonquest.betonquest.objectives.EntityInteractObjective;
import org.betonquest.betonquest.objectives.EquipItemObjective;
import org.betonquest.betonquest.objectives.ExperienceObjective;
import org.betonquest.betonquest.objectives.FishObjective;
import org.betonquest.betonquest.objectives.JumpObjective;
import org.betonquest.betonquest.objectives.KillPlayerObjective;
import org.betonquest.betonquest.objectives.LocationObjective;
import org.betonquest.betonquest.objectives.LoginObjective;
import org.betonquest.betonquest.objectives.LogoutObjective;
import org.betonquest.betonquest.objectives.MobKillObjective;
import org.betonquest.betonquest.objectives.PasswordObjective;
import org.betonquest.betonquest.objectives.PickupObjective;
import org.betonquest.betonquest.objectives.RespawnObjective;
import org.betonquest.betonquest.objectives.RideObjective;
import org.betonquest.betonquest.objectives.ShearObjective;
import org.betonquest.betonquest.objectives.SmeltingObjective;
import org.betonquest.betonquest.objectives.StepObjective;
import org.betonquest.betonquest.objectives.TameObjective;
import org.betonquest.betonquest.objectives.VariableObjective;
import org.betonquest.betonquest.quest.event.NullStaticEventFactory;
import org.betonquest.betonquest.quest.event.burn.BurnEventFactory;
import org.betonquest.betonquest.quest.event.journal.JournalEventFactory;
import org.betonquest.betonquest.quest.event.legacy.FromClassQuestEventFactory;
import org.betonquest.betonquest.quest.event.legacy.QuestEventFactory;
import org.betonquest.betonquest.quest.event.legacy.QuestEventFactoryAdapter;
import org.betonquest.betonquest.quest.event.tag.TagGlobalEventFactory;
import org.betonquest.betonquest.quest.event.tag.TagPlayerEventFactory;
import org.betonquest.betonquest.quest.event.velocity.VelocityEventFactory;
import org.betonquest.betonquest.utils.PlayerConverter;
import org.betonquest.betonquest.utils.Utils;
import org.betonquest.betonquest.variables.ConditionVariable;
import org.betonquest.betonquest.variables.GlobalPointVariable;
import org.betonquest.betonquest.variables.GlobalTagVariable;
import org.betonquest.betonquest.variables.ItemAmountVariable;
import org.betonquest.betonquest.variables.LocationVariable;
import org.betonquest.betonquest.variables.MathVariable;
import org.betonquest.betonquest.variables.NpcNameVariable;
import org.betonquest.betonquest.variables.ObjectivePropertyVariable;
import org.betonquest.betonquest.variables.PlayerNameVariable;
import org.betonquest.betonquest.variables.PointVariable;
import org.betonquest.betonquest.variables.TagVariable;
import org.betonquest.betonquest.variables.VersionVariable;
import org.bstats.bukkit.Metrics;
import org.bukkit.Bukkit;
import org.bukkit.ChatColor;
import org.bukkit.configuration.ConfigurationSection;
import org.bukkit.configuration.InvalidConfigurationException;
import org.bukkit.event.Event;
import org.bukkit.plugin.java.JavaPlugin;
import org.jetbrains.annotations.NotNull;

import java.io.File;
import java.io.FileNotFoundException;
import java.io.IOException;
import java.lang.reflect.InvocationTargetException;
import java.time.InstantSource;
import java.util.ArrayList;
import java.util.Collection;
import java.util.HashMap;
import java.util.List;
import java.util.Map;
import java.util.Map.Entry;
import java.util.concurrent.CompletableFuture;
import java.util.concurrent.ConcurrentHashMap;
import java.util.concurrent.ExecutionException;
import java.util.regex.Matcher;
import java.util.regex.Pattern;

/**
 * Represents BetonQuest plugin.
 */
@SuppressWarnings({"PMD.CouplingBetweenObjects", "PMD.CyclomaticComplexity", "PMD.ExcessiveClassLength", "PMD.GodClass",
        "PMD.TooManyMethods", "PMD.CommentRequired", "PMD.AvoidDuplicateLiterals", "PMD.AvoidFieldNameMatchingMethodName",
        "PMD.AtLeastOneConstructor", "PMD.ExcessivePublicCount", "PMD.TooManyFields"})
public class BetonQuest extends JavaPlugin {
    private final static int BSTATS_METRICS_ID = 551;

    private static final Map<String, Class<? extends Condition>> CONDITION_TYPES = new HashMap<>();
    private static final Map<String, Class<? extends Objective>> OBJECTIVE_TYPES = new HashMap<>();
    private static final Map<String, Class<? extends ConversationIO>> CONVERSATION_IO_TYPES = new HashMap<>();
    private static final Map<String, Class<? extends Interceptor>> INTERCEPTOR_TYPES = new HashMap<>();
    private static final Map<String, Class<? extends NotifyIO>> NOTIFY_IO_TYPES = new HashMap<>();
    private static final Map<String, Class<? extends Variable>> VARIABLE_TYPES = new HashMap<>();
    private static final Map<String, EventScheduling.ScheduleType<?>> SCHEDULE_TYPES = new HashMap<>();
    private static final Map<ConditionID, Condition> CONDITIONS = new HashMap<>();
    private static final Map<EventID, QuestEvent> EVENTS = new HashMap<>();
    private static final Map<ObjectiveID, Objective> OBJECTIVES = new HashMap<>();
    private static final Map<String, ConversationData> CONVERSATIONS = new HashMap<>();
    private static final Map<VariableID, Variable> VARIABLES = new HashMap<>();
    private static final Map<String, QuestCanceler> CANCELERS = new HashMap<>();
    /**
     * The BetonQuest Plugin instance.
     * -- GETTER --
     * Get the plugin's instance.
     *
     * @return The plugin's instance.
     */
    @Getter
    private static BetonQuest instance;
    private static BetonQuestLogger log;

    /**
     * Map of registered events.
     */
    private final Map<String, QuestEventFactory> eventTypes = new HashMap<>();
    private final ConcurrentHashMap<Profile, PlayerData> playerDataMap = new ConcurrentHashMap<>();
    private ConfigurationFile config;

    /**
     * Handler that keeps the recent debug log history to write it to a file if needed.
     */
    private HistoryHandler debugHistoryHandler;

    /**
     * Handler that sends LogRecords to players.
     */
    private ChatHandler chatHandler;
    private String pluginTag;
    /**
     * The adventure instance.
     * -- GETTER --
     * Get the adventure instance.
     *
     * @return The adventure instance.
     */
    @Getter
    private BukkitAudiences adventure;
    private Database database;
    private boolean isMySQLUsed;
    @SuppressWarnings("PMD.DoNotUseThreads")
    private AsyncSaver saver;
    private Updater updater;
    private GlobalData globalData;
    private PlayerHider playerHider;
    @Getter
    private RPGMenu rpgMenu;

    /**
     * Event scheduling module
     */
    private EventScheduling eventScheduling;

    /**
     * Cache for event schedulers, holding the last execution of an event
     */
    private LastExecutionCache lastExecutionCache;

    public static boolean conditions(final Profile profile, final Collection<ConditionID> conditionIDs) {
        final ConditionID[] ids = new ConditionID[conditionIDs.size()];
        int index = 0;
        for (final ConditionID id : conditionIDs) {
            ids[index++] = id;
        }
        return conditions(profile, ids);
    }

    @SuppressWarnings("PMD.CognitiveComplexity")
    public static boolean conditions(final Profile profile, final ConditionID... conditionIDs) {
        if (Bukkit.isPrimaryThread()) {
            for (final ConditionID id : conditionIDs) {
                if (!condition(profile, id)) {
                    return false;
                }
            }
        } else {
            final List<CompletableFuture<Boolean>> conditions = new ArrayList<>();
            for (final ConditionID id : conditionIDs) {
                final CompletableFuture<Boolean> future = CompletableFuture.supplyAsync(
                        () -> condition(profile, id));
                conditions.add(future);
            }
            for (final CompletableFuture<Boolean> condition : conditions) {
                try {
                    if (!condition.get()) {
                        return false;
                    }
                } catch (InterruptedException | ExecutionException e) {
                    log.reportException(e);
                    return false;
                }
            }
        }
        return true;
    }

    /**
     * Checks if the condition described by conditionID is met
     *
     * @param conditionID ID of the condition to check
     * @param profile     the {@link Profile} of the player which should be checked
     * @return if the condition is met
     */
    @SuppressWarnings("PMD.NPathComplexity")
    public static boolean condition(final Profile profile, final ConditionID conditionID) {
        // null check
        if (conditionID == null) {
            log.debug("Null condition ID!");
            return false;
        }
        // get the condition
        Condition condition = null;
        for (final Entry<ConditionID, Condition> e : CONDITIONS.entrySet()) {
            if (e.getKey().equals(conditionID)) {
                condition = e.getValue();
                break;
            }
        }
        if (condition == null) {
            log.warn(conditionID.getPackage(), "The condition " + conditionID + " is not defined!");
            return false;
        }
        // check for null player
        if (profile == null && !condition.isStatic()) {
            log.debug(conditionID.getPackage(), "Cannot check non-static condition without a player, returning false");
            return false;
        }
        // check for online player
        if (profile != null && profile.getPlayer() == null && !condition.isPersistent()) {
            log.debug(conditionID.getPackage(), "Player was offline, condition is not persistent, returning false");
            return false;
        }
        // and check if it's met or not
        final boolean outcome;
        try {
            outcome = condition.handle(profile);
        } catch (final QuestRuntimeException e) {
            log.warn(conditionID.getPackage(), "Error while checking '" + conditionID + "' condition: " + e.getMessage(), e);
            return false;
        }
        final boolean isMet = outcome != conditionID.inverted();
        log.debug(conditionID.getPackage(),
                (isMet ? "TRUE" : "FALSE") + ": " + (conditionID.inverted() ? "inverted" : "") + " condition "
                        + conditionID + " for player " + (profile == null ? null : profile.getProfileName()));
        return isMet;
    }

    /**
     * Fires the event described by eventID
     *
     * @param eventID ID of the event to fire
     * @param profile the {@link Profile} of the player who the event is firing for
     */
    public static void event(final Profile profile, final EventID eventID) {
        // null check
        if (eventID == null) {
            log.debug("Null event ID!");
            return;
        }
        // get the event
        QuestEvent event = null;
        for (final Entry<EventID, QuestEvent> e : EVENTS.entrySet()) {
            if (e.getKey().equals(eventID)) {
                event = e.getValue();
                break;
            }
        }
        if (event == null) {
            log.warn(eventID.getPackage(), "Event " + eventID + " is not defined");
            return;
        }
        // fire the event
        if (profile == null) {
            log.debug(eventID.getPackage(), "Firing static event " + eventID);
        } else {
            log.debug(eventID.getPackage(),
                    "Firing event " + eventID + " for " + profile.getProfileName());
        }
        try {
            event.fire(profile);
        } catch (final QuestRuntimeException e) {
            log.warn(eventID.getPackage(), "Error while firing '" + eventID + "' event: " + e.getMessage(), e);
        }
    }

    /**
     * Creates new objective for given player
     *
     * @param profile     the {@link Profile} of the player
     * @param objectiveID ID of the objective
     */
    @SuppressFBWarnings("NP_NULL_ON_SOME_PATH")
    public static void newObjective(final Profile profile, final ObjectiveID objectiveID) {
        // null check
        if (profile == null || objectiveID == null) {
            log.debug(objectiveID.getPackage(), "Null arguments for the objective!");
            return;
        }
        Objective objective = null;
        for (final Entry<ObjectiveID, Objective> e : OBJECTIVES.entrySet()) {
            if (e.getKey().equals(objectiveID)) {
                objective = e.getValue();
                break;
            }
        }
        if (objective.containsPlayer(profile)) {
            log.debug(objectiveID.getPackage(),
                    "Player " + profile.getProfileName() + " already has the " + objectiveID +
                            " objective");
            return;
        }
        objective.newPlayer(profile);
    }

    /**
     * Resumes the existing objective for given player
     *
     * @param profile     the {@link Profile} of the player
     * @param objectiveID ID of the objective
     * @param instruction data instruction string
     */
    public static void resumeObjective(final Profile profile, final ObjectiveID objectiveID, final String instruction) {
        // null check
        if (profile == null || objectiveID == null || instruction == null) {
            log.debug("Null arguments for the objective!");
            return;
        }
        Objective objective = null;
        for (final Entry<ObjectiveID, Objective> e : OBJECTIVES.entrySet()) {
            if (e.getKey().equals(objectiveID)) {
                objective = e.getValue();
                break;
            }
        }
        if (objective == null) {
            log.warn(objectiveID.getPackage(), "Objective " + objectiveID + " does not exist");
            return;
        }
        if (objective.containsPlayer(profile)) {
            log.debug(objectiveID.getPackage(),
                    "Player " + profile.getProfileName() + " already has the " + objectiveID + " objective!");
            return;
        }
        objective.resumeObjectiveForPlayer(profile, instruction);
    }

    /**
     * Generates new instance of a Variable. If a similar one was already
     * created, it will return it instead of creating a new one.
     *
     * @param pack        package in which the variable is defined
     * @param instruction instruction of the variable, including both % characters.
     * @return the Variable instance
     * @throws InstructionParseException when the variable parsing fails
     */
    public static Variable createVariable(final QuestPackage pack, final String instruction)
            throws InstructionParseException {
        final VariableID variableID;
        try {
            variableID = new VariableID(pack, instruction);
        } catch (final ObjectNotFoundException e) {
            throw new InstructionParseException("Could not load variable: " + e.getMessage(), e);
        }
        // no need to create duplicated variables
        for (final Entry<VariableID, Variable> e : VARIABLES.entrySet()) {
            if (e.getKey().equals(variableID)) {
                return e.getValue();
            }
        }
        final String[] parts = instruction.replace("%", "").split("\\.");
        if (parts.length <= 0) {
            throw new InstructionParseException("Not enough arguments in variable " + variableID);
        }
        final Class<? extends Variable> variableClass = VARIABLE_TYPES.get(parts[0]);
        // if it's null then there is no such type registered, log an error
        if (variableClass == null) {
            throw new InstructionParseException("Variable type " + parts[0] + " is not registered");
        }
        try {
            final Variable variable = variableClass.getConstructor(Instruction.class)
                    .newInstance(new VariableInstruction(pack, null, instruction));
            VARIABLES.put(variableID, variable);
            log.debug(pack, "Variable " + variableID + " loaded");
            return variable;
        } catch (final InvocationTargetException e) {
            if (e.getCause() instanceof InstructionParseException) {
                throw new InstructionParseException("Error in " + variableID + " variable: " + e.getCause().getMessage(), e);
            } else {
                log.reportException(pack, e);
            }
        } catch (final NoSuchMethodException | InstantiationException | IllegalAccessException e) {
            log.reportException(pack, e);
        }
        return null;
    }

    /**
     * Resolves variables in the supplied text and returns them as a list of
     * instruction strings, including % characters. Variables are unique, so if
     * the user uses the same variables multiple times, the list will contain
     * only one occurence of this variable.
     *
     * @param text text from which the variables will be resolved
     * @return the list of unique variable instructions
     */
    public static List<String> resolveVariables(final String text) {
        final List<String> variables = new ArrayList<>();
        final Matcher matcher = Pattern.compile("%[^ %\\s]+%").matcher(text);
        while (matcher.find()) {
            final String variable = matcher.group();
            if (!variables.contains(variable)) {
                variables.add(variable);
            }
        }
        return variables;
    }

    /**
     * @param name name of the notify IO type
     * @return the class object for this notify IO type
     */
    public static Class<? extends NotifyIO> getNotifyIO(final String name) {
        return NOTIFY_IO_TYPES.get(name);
    }

    private static void loadQuestCanceler() {
        for (final Entry<String, QuestPackage> entry : Config.getPackages().entrySet()) {
            final QuestPackage pack = entry.getValue();
            final ConfigurationSection cancelSection = pack.getConfig().getConfigurationSection("cancel");
            if (cancelSection != null) {
                for (final String key : cancelSection.getKeys(false)) {
                    try {
                        CANCELERS.put(entry.getKey() + "." + key, new QuestCanceler(pack, key));
                    } catch (final InstructionParseException e) {
                        log.warn(pack, "Could not load '" + pack.getPackagePath() + "." + key + "' quest canceler: " + e.getMessage(), e);
                    }
                }
            }
        }
    }

    public static Map<String, QuestCanceler> getCanceler() {
        return CANCELERS;
    }

    @NotNull
    public ConfigurationFile getPluginConfig() {
        return config;
    }

    public String getPluginTag() {
        return pluginTag;
    }

    public void callSyncBukkitEvent(final Event event) {
        if (getServer().isPrimaryThread()) {
            getServer().getPluginManager().callEvent(event);
        } else {
            getServer().getScheduler().runTask(BetonQuest.getInstance(), () -> getServer().getPluginManager().callEvent(event));
        }
    }

    @SuppressWarnings({"PMD.ExcessiveMethodLength", "PMD.NcssCount", "PMD.DoNotUseThreads", "PMD.NPathComplexity", "PMD.CognitiveComplexity"})
    @Override
    public void onEnable() {
        instance = this;
        log = BetonQuestLogger.create(this);
        try {
            config = ConfigurationFile.create(new File(getDataFolder(), "config.yml"), this, "config.yml");
        } catch (InvalidConfigurationException | FileNotFoundException e) {
            log.error("Could not load the config.yml file!", e);
            return;
        }

        pluginTag = ChatColor.GRAY + "[" + ChatColor.DARK_GRAY + getDescription().getName() + ChatColor.GRAY + "]" + ChatColor.RESET + " ";
        adventure = BukkitAudiences.create(this);

        debugHistoryHandler = HandlerFactory.createHistoryHandler(this, this.getServer().getScheduler(), config, new File(getDataFolder(), "/logs"), InstantSource.system());

        final AccumulatingReceiverSelector receiverSelector = new AccumulatingReceiverSelector();
        chatHandler = HandlerFactory.createChatHandler(this, receiverSelector, adventure);

        final java.util.logging.Logger serverLogger = getServer().getLogger().getParent();
        serverLogger.addHandler(debugHistoryHandler);
        serverLogger.addHandler(chatHandler);

        // load configuration
        Config.setup(this);
        Notify.load();

        // try to connect to database
        final boolean mySQLEnabled = config.getBoolean("mysql.enabled", true);
        if (mySQLEnabled) {
            log.debug("Connecting to MySQL database");
            this.database = new MySQL(this, config.getString("mysql.host"),
                    config.getString("mysql.port"),
                    config.getString("mysql.base"),
                    config.getString("mysql.user"),
                    config.getString("mysql.pass"));
            if (database.getConnection() != null) {
                isMySQLUsed = true;
                log.info("Successfully connected to MySQL database!");
            }
        }
        if (!mySQLEnabled || !isMySQLUsed) {
            this.database = new SQLite(this, "database.db");
            if (mySQLEnabled) {
                log.warn("No connection to the mySQL Database! Using SQLite for storing data as fallback!");
            } else {
                log.info("Using SQLite for storing data!");
            }
        }

        // create tables in the database
        database.createTables(isMySQLUsed);

        // create and start the saver object, which handles correct asynchronous
        // saving to the database
        saver = new AsyncSaver();
        saver.start();

        // load database backup
        Utils.loadDatabaseFromBackup();

        // instantiating of these important things
        new JoinQuitListener();

        // instantiate journal handler
        new QuestItemHandler();

        // initialize event scheduling
        eventScheduling = new EventScheduling(SCHEDULE_TYPES);
        lastExecutionCache = new LastExecutionCache(getDataFolder());

        // initialize global objectives
        new GlobalObjectives();

        // initialize combat tagging
        new CombatTagger();

        // load colors for conversations
        ConversationColors.loadColors();

        // start mob kill listener
        new MobKillListener();

        // start custom drop listener
        new CustomDropListener();

        // register commands
        new QuestCommand(adventure, new PlayerLogWatcher(receiverSelector), debugHistoryHandler);
        new JournalCommand();
        new BackpackCommand();
        new CancelQuestCommand();
        new CompassCommand();
        new LangCommand();

        // register conditions
        registerConditions("health", HealthCondition.class);
        registerConditions("permission", PermissionCondition.class);
        registerConditions("experience", ExperienceCondition.class);
        registerConditions("tag", TagCondition.class);
        registerConditions("globaltag", GlobalTagCondition.class);
        registerConditions("point", PointCondition.class);
        registerConditions("globalpoint", GlobalPointCondition.class);
        registerConditions("and", ConjunctionCondition.class);
        registerConditions("or", AlternativeCondition.class);
        registerConditions("time", TimeCondition.class);
        registerConditions("weather", WeatherCondition.class);
        registerConditions("height", HeightCondition.class);
        registerConditions("item", ItemCondition.class);
        registerConditions("hand", HandCondition.class);
        registerConditions("location", LocationCondition.class);
        registerConditions("armor", ArmorCondition.class);
        registerConditions("effect", EffectCondition.class);
        registerConditions("rating", ArmorRatingCondition.class);
        registerConditions("sneak", SneakCondition.class);
        registerConditions("random", RandomCondition.class);
        registerConditions("journal", JournalCondition.class);
        registerConditions("testforblock", TestForBlockCondition.class);
        registerConditions("empty", EmptySlotsCondition.class);
        registerConditions("party", PartyCondition.class);
        registerConditions("entities", EntityCondition.class);
        registerConditions("objective", ObjectiveCondition.class);
        registerConditions("check", CheckCondition.class);
        registerConditions("chestitem", ChestItemCondition.class);
        registerConditions("score", ScoreboardCondition.class);
        registerConditions("ride", RideCondition.class);
        registerConditions("world", WorldCondition.class);
        registerConditions("gamemode", GameModeCondition.class);
        registerConditions("advancement", AdvancementCondition.class);
        registerConditions("variable", VariableCondition.class);
        registerConditions("biome", BiomeCondition.class);
        registerConditions("dayofweek", DayOfWeekCondition.class);
        registerConditions("partialdate", PartialDateCondition.class);
        registerConditions("realtime", RealTimeCondition.class);
        registerConditions("looking", LookingAtCondition.class);
        registerConditions("facing", FacingCondition.class);
        registerConditions("conversation", ConversationCondition.class);
        registerConditions("mooncycle", MooncycleCondition.class);
        registerConditions("fly", FlyingCondition.class);
        registerConditions("burning", BurningCondition.class);
        registerConditions("inconversation", InConversationCondition.class);
        registerConditions("hunger", HungerCondition.class);

        // register events
        registerEvents("objective", ObjectiveEvent.class);
        registerEvents("command", CommandEvent.class);
        final TagPlayerEventFactory tagPlayerEventFactory = new TagPlayerEventFactory(this, getSaver(), getServer());
        registerEvent("tag", tagPlayerEventFactory, tagPlayerEventFactory);
        final TagGlobalEventFactory tagGlobalEventFactory = new TagGlobalEventFactory(this);
        registerEvent("globaltag", tagGlobalEventFactory, tagGlobalEventFactory);
        final JournalEventFactory journalEventFactory = new JournalEventFactory(this, InstantSource.system(), getSaver(), getServer());
        registerEvent("journal", journalEventFactory, journalEventFactory);
        registerEvents("teleport", TeleportEvent.class);
        registerEvents("explosion", ExplosionEvent.class);
        registerEvents("lightning", LightningEvent.class);
        registerEvents("point", PointEvent.class);
        registerEvents("globalpoint", GlobalPointEvent.class);
        registerEvents("give", GiveEvent.class);
        registerEvents("take", TakeEvent.class);
        registerEvents("conversation", ConversationEvent.class);
        registerEvents("kill", KillEvent.class);
        registerEvents("effect", EffectEvent.class);
        registerEvents("deleffect", DelEffectEvent.class);
        registerEvents("deletepoint", DeletePointEvent.class);
        registerEvents("spawn", SpawnMobEvent.class);
        registerEvents("killmob", KillMobEvent.class);
        registerEvents("time", TimeEvent.class);
        registerEvents("weather", WeatherEvent.class);
        registerEvents("folder", FolderEvent.class);
        registerEvents("setblock", SetBlockEvent.class);
        registerEvents("damage", DamageEvent.class);
        registerEvents("party", PartyEvent.class);
        registerEvents("clear", ClearEvent.class);
        registerEvents("run", RunEvent.class);
        registerEvents("givejournal", GiveJournalEvent.class);
        registerEvents("sudo", SudoEvent.class);
        registerEvents("opsudo", OpSudoEvent.class);
        registerEvents("chestgive", ChestGiveEvent.class);
        registerEvents("chesttake", ChestTakeEvent.class);
        registerEvents("chestclear", ChestClearEvent.class);
        registerEvents("compass", CompassEvent.class);
        registerEvents("cancel", CancelEvent.class);
        registerEvents("score", ScoreboardEvent.class);
        registerEvents("lever", LeverEvent.class);
        registerEvents("door", DoorEvent.class);
        registerEvents("if", IfElseEvent.class);
        registerEvents("variable", VariableEvent.class);
        registerEvents("language", LanguageEvent.class);
        registerEvents("pickrandom", PickRandomEvent.class);
        registerEvents("experience", ExperienceEvent.class);
        registerEvents("notify", NotifyEvent.class);
        registerEvents("notifyall", NotifyAllEvent.class);
        registerEvents("chat", ChatEvent.class);
        registerEvents("freeze", FreezeEvent.class);
        registerEvent("burn", new BurnEventFactory(getServer(), getServer().getScheduler(), this));
        registerEvent("velocity", new VelocityEventFactory(getServer(), getServer().getScheduler(), this));
        registerEvents("hunger", HungerEvent.class);

        // register objectives
        registerObjectives("location", LocationObjective.class);
        registerObjectives("block", BlockObjective.class);
        registerObjectives("mobkill", MobKillObjective.class);
        registerObjectives("action", ActionObjective.class);
        registerObjectives("die", DieObjective.class);
        registerObjectives("craft", CraftingObjective.class);
        registerObjectives("smelt", SmeltingObjective.class);
        registerObjectives("tame", TameObjective.class);
        registerObjectives("delay", DelayObjective.class);
        registerObjectives("arrow", ArrowShootObjective.class);
        registerObjectives("experience", ExperienceObjective.class);
        registerObjectives("step", StepObjective.class);
        registerObjectives("logout", LogoutObjective.class);
        registerObjectives("login", LoginObjective.class);
        registerObjectives("password", PasswordObjective.class);
        registerObjectives("pickup", PickupObjective.class);
        registerObjectives("fish", FishObjective.class);
        registerObjectives("enchant", EnchantObjective.class);
        registerObjectives("shear", ShearObjective.class);
        registerObjectives("chestput", ChestPutObjective.class);
        registerObjectives("brew", BrewObjective.class);
        registerObjectives("ride", RideObjective.class);
        registerObjectives("consume", ConsumeObjective.class);
        registerObjectives("variable", VariableObjective.class);
        registerObjectives("kill", KillPlayerObjective.class);
        registerObjectives("interact", EntityInteractObjective.class);
        registerObjectives("respawn", RespawnObjective.class);
        registerObjectives("breed", BreedObjective.class);
        registerObjectives("command", CommandObjective.class);
        if (PaperLib.isPaper()) {
            registerObjectives("jump", JumpObjective.class);
            registerObjectives("equip", EquipItemObjective.class);
        }

        // register conversation IO types
        registerConversationIO("simple", SimpleConvIO.class);
        registerConversationIO("tellraw", TellrawConvIO.class);
        registerConversationIO("chest", InventoryConvIO.class);
        registerConversationIO("combined", InventoryConvIO.Combined.class);
        registerConversationIO("slowtellraw", SlowTellrawConvIO.class);

        // register interceptor types
        registerInterceptor("simple", SimpleInterceptor.class);
        registerInterceptor("none", NonInterceptingInterceptor.class);

        // register notify IO types
        registerNotifyIO("suppress", SuppressNotifyIO.class);
        registerNotifyIO("chat", ChatNotifyIO.class);
        registerNotifyIO("advancement", AdvancementNotifyIO.class);
        registerNotifyIO("actionbar", ActionBarNotifyIO.class);
        registerNotifyIO("bossbar", BossBarNotifyIO.class);
        registerNotifyIO("title", TitleNotifyIO.class);
        registerNotifyIO("totem", TotemNotifyIO.class);
        registerNotifyIO("subtitle", SubTitleNotifyIO.class);
        registerNotifyIO("sound", SoundIO.class);

        // register variable types
        registerVariable("condition", ConditionVariable.class);
        registerVariable("tag", TagVariable.class);
        registerVariable("globaltag", GlobalTagVariable.class);
        registerVariable("player", PlayerNameVariable.class);
        registerVariable("npc", NpcNameVariable.class);
        registerVariable("objective", ObjectivePropertyVariable.class);
        registerVariable("point", PointVariable.class);
        registerVariable("globalpoint", GlobalPointVariable.class);
        registerVariable("item", ItemAmountVariable.class);
        registerVariable("version", VersionVariable.class);
        registerVariable("location", LocationVariable.class);
        registerVariable("math", MathVariable.class);

        //register schedule types
        registerScheduleType("realtime-daily", RealtimeDailySchedule.class, new RealtimeDailyScheduler(this, lastExecutionCache));
        registerScheduleType("realtime-cron", RealtimeCronSchedule.class, new RealtimeCronScheduler(this, lastExecutionCache));

        // initialize compatibility with other plugins
        new Compatibility();

        // schedule quest data loading on the first tick, so all other
        // plugins can register their types
        Bukkit.getScheduler().scheduleSyncDelayedTask(this, () -> {
            // Load all events and conditions
            loadData();
            // Load global tags and points
            globalData = new GlobalData();
            // load data for all online profiles
            for (final Profile onlineProfile : PlayerConverter.getOnlineProfiles()) {
                final PlayerData playerData = new PlayerData(onlineProfile);
                playerDataMap.put(onlineProfile, playerData);
                playerData.startObjectives();
                playerData.getJournal().update();
                if (playerData.getConversation() != null) {
                    new ConversationResumer(onlineProfile, playerData.getConversation());
                }
            }

            try {
                playerHider = new PlayerHider();
            } catch (final InstructionParseException e) {
                log.error("Could not start PlayerHider! " + e.getMessage(), e);
            }
        });

        // block betonquestanswer logging (it's just a spam)
        try {
            Class.forName("org.apache.logging.log4j.core.Filter");
            final Logger coreLogger = (Logger) LogManager.getRootLogger();
            coreLogger.addFilter(new AnswerFilter());
        } catch (ClassNotFoundException | NoClassDefFoundError e) {
            log.warn("Could not disable /betonquestanswer logging", e);
        }

        // metrics
        final Map<String, InstructionMetricsSupplier<? extends ID>> metricsSuppliers = new HashMap<>();
        metricsSuppliers.put("conditions", new CompositeInstructionMetricsSupplier<>(CONDITIONS::keySet, CONDITION_TYPES::keySet));
        metricsSuppliers.put("events", new CompositeInstructionMetricsSupplier<>(EVENTS::keySet, eventTypes::keySet));
        metricsSuppliers.put("objectives", new CompositeInstructionMetricsSupplier<>(OBJECTIVES::keySet, OBJECTIVE_TYPES::keySet));
        metricsSuppliers.put("variables", new CompositeInstructionMetricsSupplier<>(VARIABLES::keySet, VARIABLE_TYPES::keySet));
        new BStatsMetrics(this, new Metrics(this, BSTATS_METRICS_ID), metricsSuppliers);

        // updater
        final Version pluginVersion = new Version(this.getDescription().getVersion());
        final File updateFolder = getServer().getUpdateFolderFile();
        final File tempFile = new File(updateFolder, this.getFile().getName() + ".temp");
        final File finalFile = new File(updateFolder, this.getFile().getName());
        final UpdateDownloader updateDownloader = new UpdateDownloader(updateFolder.getParentFile().toURI(), tempFile, finalFile);
        final List<ReleaseUpdateSource> releaseHandlers = List.of(new GitHubReleaseSource("https://api.github.com/repos/BetonQuest/BetonQuest/releases"));
        final List<DevelopmentUpdateSource> developmentHandlers = List.of(new BetonQuestDevelopmentSource("https://dev.betonquest.org/api/v1"));
        final UpdateSourceHandler updateSourceHandler = new UpdateSourceHandler(releaseHandlers, developmentHandlers);
        updater = new Updater(config, pluginVersion, updateSourceHandler, updateDownloader, this,
                getServer().getScheduler(), InstantSource.system());

        //RPGMenu integration
        rpgMenu = new RPGMenu();
        rpgMenu.onEnable();

        // done
        log.info("BetonQuest succesfully enabled!");
    }

    /**
     * Loads events and conditions to the maps
     */
    @SuppressWarnings({"PMD.ExcessiveMethodLength", "PMD.NcssCount", "PMD.NPathComplexity", "PMD.CognitiveComplexity"})
    public void loadData() {
        //stop all schedules
        eventScheduling.stopAll();

        // save data of all objectives to the players
        for (final Objective objective : OBJECTIVES.values()) {
            objective.close();
        }
        // clear previously loaded data
        EVENTS.clear();
        CONDITIONS.clear();
        CONVERSATIONS.clear();
        OBJECTIVES.clear();
        VARIABLES.clear();
        CANCELERS.clear();

        loadQuestCanceler();

        // load new data
        for (final QuestPackage pack : Config.getPackages().values()) {
            final String packName = pack.getPackagePath();
            log.debug(pack, "Loading stuff in package " + packName);
            final ConfigurationSection eConfig = Config.getPackages().get(packName).getConfig().getConfigurationSection("events");
            if (eConfig != null) {
                for (final String key : eConfig.getKeys(false)) {
                    if (key.contains(" ")) {
                        log.warn(pack,
                                "Event name cannot contain spaces: '" + key + "' (in " + packName + " package)");
                        continue;
                    }
                    final EventID identifier;
                    try {
                        identifier = new EventID(pack, key);
                    } catch (final ObjectNotFoundException e) {
                        log.warn(pack, "Error while loading event '" + packName + "." + key + "': " + e.getMessage(), e);
                        continue;
                    }
                    final String type;
                    try {
                        type = identifier.generateInstruction().getPart(0);
                    } catch (final InstructionParseException e) {
                        log.warn(pack, "Objective type not defined in '" + packName + "." + key + "'", e);
                        continue;
                    }
                    final QuestEventFactory eventFactory = getEventFactory(type);
                    if (eventFactory == null) {
                        // if it's null then there is no such type registered, log an error
                        log.warn(pack, "Event type " + type + " is not registered, check if it's"
                                + " spelled correctly in '" + identifier + "' event.");
                        continue;
                    }

                    try {
                        final QuestEvent event = eventFactory.parseEventInstruction(identifier.generateInstruction());
                        EVENTS.put(identifier, event);
                        log.debug(pack, "  Event '" + identifier + "' loaded");
                    } catch (final InstructionParseException e) {
                        log.warn(pack, "Error in '" + identifier + "' event (" + type + "): " + e.getMessage(), e);
                    }
                }
            }
            final ConfigurationSection cConfig = pack.getConfig().getConfigurationSection("conditions");
            if (cConfig != null) {
                for (final String key : cConfig.getKeys(false)) {
                    if (key.contains(" ")) {
                        log.warn(pack,
                                "Condition name cannot contain spaces: '" + key + "' (in " + packName + " package)");
                        continue;
                    }
                    final ConditionID identifier;
                    try {
                        identifier = new ConditionID(pack, key);
                    } catch (final ObjectNotFoundException e) {
                        log.warn(pack, "Error while loading condition '" + packName + "." + key + "': " + e.getMessage(), e);
                        continue;
                    }
                    final String type;
                    try {
                        type = identifier.generateInstruction().getPart(0);
                    } catch (final InstructionParseException e) {
                        log.warn(pack, "Condition type not defined in '" + packName + "." + key + "'", e);
                        continue;
                    }
                    final Class<? extends Condition> conditionClass = CONDITION_TYPES.get(type);
                    // if it's null then there is no such type registered, log an
                    // error
                    if (conditionClass == null) {
                        log.warn(pack, "Condition type " + type + " is not registered,"
                                + " check if it's spelled correctly in '" + identifier + "' condition.");
                        continue;
                    }
                    try {
                        final Condition condition = conditionClass.getConstructor(Instruction.class)
                                .newInstance(identifier.generateInstruction());
                        CONDITIONS.put(identifier, condition);
                        log.debug(pack, "  Condition '" + identifier + "' loaded");
                    } catch (final InvocationTargetException e) {
                        if (e.getCause() instanceof InstructionParseException) {
                            log.warn(pack, "Error in '" + identifier + "' condition (" + type + "): " + e.getCause().getMessage(), e);
                        } else {
                            log.reportException(pack, e);
                        }
                    } catch (final NoSuchMethodException | InstantiationException | IllegalAccessException e) {
                        log.reportException(pack, e);
                    }
                }
            }
            final ConfigurationSection oConfig = pack.getConfig().getConfigurationSection("objectives");
            if (oConfig != null) {
                for (final String key : oConfig.getKeys(false)) {
                    if (key.contains(" ")) {
                        log.warn(pack,
                                "Objective name cannot contain spaces: '" + key + "' (in " + packName + " package)");
                        continue;
                    }
                    final ObjectiveID identifier;
                    try {
                        identifier = new ObjectiveID(pack, key);
                    } catch (final ObjectNotFoundException e) {
                        log.warn(pack, "Error while loading objective '" + packName + "." + key + "': " + e.getMessage(), e);
                        continue;
                    }
                    final String type;
                    try {
                        type = identifier.generateInstruction().getPart(0);
                    } catch (final InstructionParseException e) {
                        log.warn(pack, "Objective type not defined in '" + packName + "." + key + "'", e);
                        continue;
                    }
                    final Class<? extends Objective> objectiveClass = OBJECTIVE_TYPES.get(type);
                    // if it's null then there is no such type registered, log an
                    // error
                    if (objectiveClass == null) {
                        log.warn(pack,
                                "Objective type " + type + " is not registered, check if it's"
                                        + " spelled correctly in '" + identifier + "' objective.");
                        continue;
                    }
                    try {
                        final Objective objective = objectiveClass.getConstructor(Instruction.class)
                                .newInstance(identifier.generateInstruction());
                        OBJECTIVES.put(identifier, objective);
                        log.debug(pack, "  Objective '" + identifier + "' loaded");
                    } catch (final InvocationTargetException e) {
                        if (e.getCause() instanceof InstructionParseException) {
                            log.warn(pack, "Error in '" + identifier + "' objective (" + type + "): " + e.getCause().getMessage(), e);
                        } else {
                            log.reportException(pack, e);
                        }
                    } catch (final NoSuchMethodException | InstantiationException | IllegalAccessException e) {
                        log.reportException(pack, e);
                    }
                }
            }
            final ConfigurationSection conversationsConfig = pack.getConfig().getConfigurationSection("conversations");
            if (conversationsConfig != null) {
                for (final String convName : conversationsConfig.getKeys(false)) {
                    try {
                        CONVERSATIONS.put(pack.getPackagePath() + "." + convName, new ConversationData(pack, convName, conversationsConfig.getConfigurationSection(convName)));
                    } catch (final InstructionParseException e) {
                        log.warn(pack, "Error in '" + packName + "." + convName + "' conversation: " + e.getMessage(), e);
                    }
                }
            }
            // load schedules
            eventScheduling.loadData(pack);
            // check external pointers
            ConversationData.postEnableCheck();
            log.debug(pack, "Everything in package " + packName + " loaded");
        }
        // done
        log.info("There are " + CONDITIONS.size() + " conditions, " + EVENTS.size() + " events, "
                + OBJECTIVES.size() + " objectives and " + CONVERSATIONS.size() + " conversations loaded from "
                + Config.getPackages().size() + " packages.");
        // start those freshly loaded objectives for all players
        for (final PlayerData playerData : playerDataMap.values()) {
            playerData.startObjectives();
        }
        //start all schedules
        eventScheduling.startAll();

        rpgMenu.reloadData();

        // fire LoadDataEvent
        Bukkit.getPluginManager().callEvent(new LoadDataEvent());
    }

    /**
     * Reloads the plugin.
     */
    public void reload() {
        // reload the configuration
        log.debug("Reloading configuration");
        try {
            config.reload();
        } catch (final IOException e) {
            log.warn("Could not reload config! " + e.getMessage(), e);
        }
        Config.setup(this);
        Notify.load();
        lastExecutionCache.reload();

        // reload updater settings
        BetonQuest.getInstance().getUpdater().search();
        // stop current global locations listener
        // and start new one with reloaded configs
        log.debug("Restarting global locations");
        new GlobalObjectives();
        ConversationColors.loadColors();
        Compatibility.reload();
        // load all events, conditions, objectives, conversations etc.
        loadData();
        // start objectives and update journals for every online profiles
        for (final Profile onlineProfile : PlayerConverter.getOnlineProfiles()) {
            log.debug("Updating journal for player " + onlineProfile.getProfileName());
            final PlayerData playerData = instance.getPlayerData(onlineProfile);
            GlobalObjectives.startAll(onlineProfile);
            final Journal journal = playerData.getJournal();
            journal.update();
        }
        if (playerHider != null) {
            playerHider.stop();
        }
        try {
            playerHider = new PlayerHider();
        } catch (final InstructionParseException e) {
            log.error("Could not start PlayerHider! " + e.getMessage(), e);
        }
    }

    @Override
    public void onDisable() {
        //stop all schedules
        eventScheduling.stopAll();
        // suspend all conversations
        for (final OnlineProfile onlineProfile : PlayerConverter.getOnlineProfiles()) {
            final Conversation conv = Conversation.getConversation(onlineProfile);
            if (conv != null) {
                conv.suspend();
            }
            onlineProfile.getOnlinePlayer().closeInventory();
        }
        // cancel database saver
        if (saver != null) {
            saver.end();
        }
        Compatibility.disable();
        if (database != null) {
            database.closeConnection();
        }
        if (playerHider != null) {
            playerHider.stop();
        }

        // done
        log.info("BetonQuest succesfully disabled!");

        if (this.adventure != null) {
            this.adventure.close();
            this.adventure = null;
        }

        if (rpgMenu != null) {
            rpgMenu.onDisable();
        }
        FreezeEvent.cleanup();

        final java.util.logging.Logger serverLogger = getServer().getLogger().getParent();
        serverLogger.removeHandler(debugHistoryHandler);
        serverLogger.removeHandler(chatHandler);
        debugHistoryHandler.close();
        chatHandler.close();
    }

    /**
     * Returns the database instance
     *
     * @return Database instance
     */
    public Database getDB() {
        return database;
    }

    public Updater getUpdater() {
        return updater;
    }

    /**
     * Returns the schedules cache instance.
     *
     * @return LastExecutionCache instance
     */
    public LastExecutionCache getLastExecutionCache() {
        return lastExecutionCache;
    }

    /**
     * Checks if MySQL is used or not
     *
     * @return if MySQL is used (false means that SQLite is being used)
     */
    public boolean isMySQLUsed() {
        return isMySQLUsed;
    }

    /**
     * Stores the PlayerData in a map, so it can be retrieved using
     * getPlayerData(Profile profile).
     *
     * @param profile    the {@link Profile} of the player
     * @param playerData PlayerData object to store
     */
    public void putPlayerData(final Profile profile, final PlayerData playerData) {
        log.debug("Inserting data for " + profile.getProfileName());
        playerDataMap.put(profile, playerData);
    }

    /**
     * Retrieves PlayerData object for specified player. If the playerData does
     * not exist but the player is online, it will create new playerData on the
     * main thread and put it into the map.
     *
     * @param profile the {@link Profile} of the player
     * @return PlayerData object for the player
     */
    public PlayerData getPlayerData(final Profile profile) {
        PlayerData playerData = playerDataMap.get(profile);
        if (playerData == null && profile.getPlayer().isPresent()) {
            playerData = new PlayerData(profile);
            putPlayerData(profile, playerData);
        }
        return playerData;
    }

    public PlayerData getOfflinePlayerData(final Profile profile) {
        final PlayerData playerData = getPlayerData(profile);
        if (playerData == null) {
            return new PlayerData(profile);
        }
        return playerData;
    }

    /**
     * Retrieves GlobalData object which handles all global tags and points
     *
     * @return GlobalData object
     */
    public GlobalData getGlobalData() {
        return globalData;
    }

    /**
     * Removes the database playerData from the map
     *
     * @param profile the {@link Profile} of the player whose playerData is to be removed
     */
    public void removePlayerData(final Profile profile) {
        playerDataMap.remove(profile);
    }

    /**
     * Registers new condition classes by their names
     *
     * @param name           name of the condition type
     * @param conditionClass class object for the condition
     */
    public void registerConditions(final String name, final Class<? extends Condition> conditionClass) {
        log.debug("Registering " + name + " condition type");
        CONDITION_TYPES.put(name, conditionClass);
    }

    /**
     * Registers an event with its name and the class used to create instances of the event.
     *
     * @param name       name of the event type
     * @param eventClass class object for the event
     * @deprecated replaced by {@link #registerEvent(String, EventFactory, StaticEventFactory)}
     */
    @Deprecated
    public void registerEvents(final String name, final Class<? extends QuestEvent> eventClass) {
        log.debug("Registering " + name + " event type");
        eventTypes.put(name, new FromClassQuestEventFactory<>(eventClass));
    }

    /**
     * Registers an event that does not support static execution with its name
     * and a factory to create new normal instances of the event.
     *
     * @param name         name of the event
     * @param eventFactory factory to create the event
     */
    public void registerEvent(final String name, final EventFactory eventFactory) {
        registerEvent(name, eventFactory, new NullStaticEventFactory());
    }

    /**
     * Registers an event with its name and two factories to create normal and
     * static instances of the event.
     *
     * @param name               name of the event
     * @param eventFactory       factory to create the event
     * @param staticEventFactory factory to create the static event
     */
    public void registerEvent(final String name, final EventFactory eventFactory, final StaticEventFactory staticEventFactory) {
        log.debug("Registering " + name + " event type");
        eventTypes.put(name, new QuestEventFactoryAdapter(eventFactory, staticEventFactory));
    }

    /**
     * Registers new objective classes by their names
     *
     * @param name           name of the objective type
     * @param objectiveClass class object for the objective
     */
    public void registerObjectives(final String name, final Class<? extends Objective> objectiveClass) {
        log.debug("Registering " + name + " objective type");
        OBJECTIVE_TYPES.put(name, objectiveClass);
    }

    /**
     * Registers new conversation input/output class.
     *
     * @param name        name of the IO type
     * @param convIOClass class object to register
     */
    public void registerConversationIO(final String name, final Class<? extends ConversationIO> convIOClass) {
        log.debug("Registering " + name + " conversation IO type");
        CONVERSATION_IO_TYPES.put(name, convIOClass);
    }

    /**
     * Registers new interceptor class.
     *
     * @param name             name of the interceptor type
     * @param interceptorClass class object to register
     */
    public void registerInterceptor(final String name, final Class<? extends Interceptor> interceptorClass) {
        log.debug("Registering " + name + " interceptor type");
        INTERCEPTOR_TYPES.put(name, interceptorClass);
    }

    /**
     * Registers new notify input/output class.
     *
     * @param name    name of the IO type
     * @param ioClass class object to register
     */
    public void registerNotifyIO(final String name, final Class<? extends NotifyIO> ioClass) {
        log.debug("Registering " + name + " notify IO type");
        NOTIFY_IO_TYPES.put(name, ioClass);
    }

    /**
     * Registers new variable type.
     *
     * @param name     name of the variable type
     * @param variable class object of this type
     */
    public void registerVariable(final String name, final Class<? extends Variable> variable) {
        log.debug("Registering " + name + " variable type");
        VARIABLE_TYPES.put(name, variable);
    }

    /**
     * Register a new schedule type.
     *
     * @param name      name of the schedule type
     * @param schedule  class object of the schedule type
     * @param scheduler instance of the scheduler
     * @param <S>       type of schedule
     */
    public <S extends Schedule> void registerScheduleType(final String name, final Class<S> schedule, final Scheduler<S> scheduler) {
        SCHEDULE_TYPES.put(name, new EventScheduling.ScheduleType<>(schedule, scheduler));
    }

    /**
     * Returns the list of objectives of this player
     *
     * @param profile the {@link Profile} of the player
     * @return list of this player's active objectives
     */
    public List<Objective> getPlayerObjectives(final Profile profile) {
        final List<Objective> list = new ArrayList<>();
        for (final Objective objective : OBJECTIVES.values()) {
            if (objective.containsPlayer(profile)) {
                list.add(objective);
            }
        }
        return list;
    }

    /**
     * @param name package name, dot and name of the conversation
     * @return ConversationData object for this conversation or null if it does
     * not exist
     */
    public ConversationData getConversation(final String name) {
        return CONVERSATIONS.get(name);
    }

    /**
     * @param objectiveID package name, dot and ID of the objective
     * @return Objective object or null if it does not exist
     */
    public Objective getObjective(final ObjectiveID objectiveID) {
        for (final Entry<ObjectiveID, Objective> e : OBJECTIVES.entrySet()) {
            if (e.getKey().equals(objectiveID)) {
                return e.getValue();
            }
        }
        return null;
    }

    /**
     * Returns the {@link Saver} instance used by BetonQuest.
     *
     * @return the database saver
     */
    public Saver getSaver() {
        return saver;
    }

    /**
     * @param name name of the conversation IO type
     * @return the class object for this conversation IO type
     */
    public Class<? extends ConversationIO> getConvIO(final String name) {
        return CONVERSATION_IO_TYPES.get(name);
    }

    /**
     * @param name name of the interceptor type
     * @return the class object for this interceptor type
     */
    public Class<? extends Interceptor> getInterceptor(final String name) {
        return INTERCEPTOR_TYPES.get(name);
    }

    /**
     * Resoles the variable for specified player. If the variable is not loaded
     * yet it will load it on the main thread.
     *
     * @param packName name of the package
     * @param name     name of the variable (instruction, with % characters)
     * @param profile  the {@link Profile} of the player
     * @return the value of this variable for given player
     */
    public String getVariableValue(final String packName, final String name, final Profile profile) {
        if (!Config.getPackages().containsKey(packName)) {
            log.warn("Variable '" + name + "' contains the non-existent package '" + packName + "' !");
            return "";
        }
        final QuestPackage pack = Config.getPackages().get(packName);
        try {
            final Variable var = createVariable(pack, name);
            if (var == null) {
                log.warn(pack, "Could not resolve variable '" + name + "'.");
                return "";
            }
<<<<<<< HEAD
            if ((playerID == null || playerID.isBlank()) && !var.isStaticness()) {
                log.warn(pack, "Variable '" + name + "' cannot be executed without a player reference!");
                return "";
            }
            return var.getValue(playerID);
=======
            return var.getValue(profile);
>>>>>>> 7425d85a
        } catch (final InstructionParseException e) {
            log.warn(pack, "&cCould not create variable '" + name + "': " + e.getMessage(), e);
            return "";
        }
    }

    /**
     * Fetches the factory to create the event registered with the given name.
     *
     * @param name the name of the event
     * @return a factory to create the event
     */
    public QuestEventFactory getEventFactory(final String name) {
        return eventTypes.get(name);
    }

    /**
     * @param name the name of the condition class, as previously registered
     * @return the class of the event
     */
    public Class<? extends Condition> getConditionClass(final String name) {
        return CONDITION_TYPES.get(name);
    }

    /**
     * Renames the objective instance.
     *
     * @param name   the current name
     * @param rename the name it should have now
     */
    public void renameObjective(final ObjectiveID name, final ObjectiveID rename) {
        OBJECTIVES.put(rename, OBJECTIVES.remove(name));
    }

    /**
     * @return the condition types map
     */
    public Map<String, Class<? extends Condition>> getConditionTypes() {
        return new HashMap<>(CONDITION_TYPES);
    }

    /**
     * @return the objective types map
     */
    public Map<String, Class<? extends Objective>> getObjectiveTypes() {
        return new HashMap<>(OBJECTIVE_TYPES);
    }
}<|MERGE_RESOLUTION|>--- conflicted
+++ resolved
@@ -1548,15 +1548,7 @@
                 log.warn(pack, "Could not resolve variable '" + name + "'.");
                 return "";
             }
-<<<<<<< HEAD
-            if ((playerID == null || playerID.isBlank()) && !var.isStaticness()) {
-                log.warn(pack, "Variable '" + name + "' cannot be executed without a player reference!");
-                return "";
-            }
             return var.getValue(playerID);
-=======
-            return var.getValue(profile);
->>>>>>> 7425d85a
         } catch (final InstructionParseException e) {
             log.warn(pack, "&cCould not create variable '" + name + "': " + e.getMessage(), e);
             return "";

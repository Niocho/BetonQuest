name: BetonQuest
main: pl.betoncraft.betonquest.BetonQuest
description: Advanced quest plugin
authors: [Co0sh]
website: http://dev.bukkit.org/bukkit-plugins/betonquest/
softdepend: [Skript, Citizens, MythicMobs, Vault, Multiverse-Core, EffectLib, PlayerPoints, Heroes, Magic, Denizen, WorldGuard, mcMMO]
loadbefore: [SkillAPI, Quests]
<<<<<<< HEAD
version: 1.8.5
=======
version: 1.9-dev
>>>>>>> d75ddc21
commands:
  betonquest:
    description: General quest command
    usage: /<command>
    permission: betonquest.admin
    aliases: [q, bq, bquest, bquests, betonquests, quest, quests]
  journal:
    description: Adds journal to your inventory
    usage: /<command>
    permission: betonquest.journal
    aliases: [j, bj, bjournal, betonjournal, betonquestjournal]
  backpack:
    description: Opens quest backpack
    usage: /<command>
    permission: betonquest.backpack
    aliases: [b, bb, bbackpack, betonbackpack, betonquestbackpack]
  cancelquest:
    description: Opens the window with quest cancelers
    usage: /<command>
    permission: betonquest.backpack
    aliases: [bcq, bcancelquest, betoncancelquest, betonquestcancelquest]
  compass:
    description:
    usage: /<command>
    permission: betonquest.backpack
    aliases: [bc, bcompass, betoncompass, betonquestcompass]
  questlang:
    description: Changes the language
    usage: /<command> lang
    permission: betonquest.language
    aliases: [ql]
permissions:
  betonquest.admin:
    default: op
  betonquest.journal:
    default: true
  betonquest.backpack:
    default: true
  betonquest.conversation:
    default: true
  betonquest.language:
    default: true
  <|MERGE_RESOLUTION|>--- conflicted
+++ resolved
@@ -5,11 +5,7 @@
 website: http://dev.bukkit.org/bukkit-plugins/betonquest/
 softdepend: [Skript, Citizens, MythicMobs, Vault, Multiverse-Core, EffectLib, PlayerPoints, Heroes, Magic, Denizen, WorldGuard, mcMMO]
 loadbefore: [SkillAPI, Quests]
-<<<<<<< HEAD
-version: 1.8.5
-=======
 version: 1.9-dev
->>>>>>> d75ddc21
 commands:
   betonquest:
     description: General quest command

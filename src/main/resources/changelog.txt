--- conflicted
+++ resolved
@@ -1,12 +1,10 @@
-<<<<<<< HEAD
+﻿v1.9-dev
+
 ﻿v1.8.5
 Fixes:
     * Objectives are now correctly deleted with "objective delete" event and do not
       reappear after "/q reload".
     * Objectives are no longer duplicated in the database when using "/q reload".
-=======
-﻿v1.9-dev
->>>>>>> d75ddc21
 
 v1.8.4
 Fixes:

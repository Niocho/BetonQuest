<<<<<<< HEAD
﻿v1.8-dev
=======
v1.7.6
>>>>>>> 6e160ae0
Fixes:
    * Conversation can no longer be started multiple times at once if it happens
      on the same tick
Additions:
<<<<<<< HEAD
    * Compatibility with mcMMO (level condition and experience event)
    * Optional prefix for conversations (contributed by Jack McKalling)
    * New condition 'objective' - checks if the player has an active objective
    * Dutch translation by Jack McKalling
Changes:
    * Administrative messages are now English-only in new installations; existing
      translations are unchanged
=======
    * Dutch translation by Jack McKalling
>>>>>>> 6e160ae0

v1.7.5
Fixes:
    * Restored compatibility with MythicMobs 2.1.0

v1.7.4
Fixes:
    * Fixed error when player was quitting with active "stop" conversation while he had not
      changed his language with /ql command
Changes:
    * Inventory GUI will close itself if there's nothing left to display

v1.7.3
Fixes:
    * Combat tagging does not work if the attack has been canceled
Changes:
    * Options in conversation can also be defined using "event:", "condition:" and "pointers:"
      argument names (with and without 's' at the end). "text:" argument is unchanged.

v1.7.2
Fixes:
    * "mobkill" objective now displays correct amount of mobs left to kill
    * "delay" objective can be set to 0 delay

v1.7.1
Fixes:
    * Quests are loaded after other plugins register their types
    * Journal condition correctly resolves package names
Changes:
    * Updated French translation

v1.7
Notes:
  - BetonQuest no longer supports servers without UUID handling
  - There were a lot of changes since previous version, check carefully if everything is working
  - Compatibility with plugins hooking INTO BetonQuest is broken, they need to update
Fixes:
    * Objectives no longer mysteriously double events
    * Greatly improved performance in almost every aspect
    * Finally fixed issues with special characters on some servers
    * Fixed database saving/loading issues
    * Fixed player options in conversations being white on next lines when using tellraw
Additions:
    * Quest canceling system
    * New inventory GUI for conversations
    * Added the "random" parameter in "folder" event - choose randomly X events to fire
    * Action objective can be "canceled" - the click will not do anything
    * Added "static events" mechanism for firing events at specified time of the day
    * Optional message when the player is pulled back by stop option
    * Optional message for take and give events
    * Optional message when advancing in "block" and "mobkill" objectives
    * Variable system for quick changing quest parameters (for example location of a quest)
    * "/q vector" command for easy calculating location vector variables
    * New "empty" condition - amount of empty inventory slots
    * New "party" condition - manages the conditions in the party
    * New "monsters" condition - true if there are monsters in the area
    * New "clear" event - kills specified monsters in the area
    * New "region" objective - reach WorldGuard region
    * Blacklist of commands which cannot be used while in conversation
    * Option to disable compatibility with other plugins
    * Added remove_items_after_respawn option - for servers using keepInventory gamerule
Changes:
    * The plugin now uses package system: configuration has been moved into "default" package
    * Objectives has returned to "objectives.yml" - it's improving performance
    * The database is now updated in real time
    * All quests can (but don't have to) be translated into multiple languages
    * Players can change their language with /questlang command
    * Conversations with stop option are resumed when the player logs out and in again
    * Metrics are now toggled in PluginMetrics/config.yml
    * All conditions, events, objectives, conversations etc. are loaded when the plugin starts/reloads
    * Citizens NPC will stop when talked to
    * Quest blocks cannot be placed, quest items will not break
    * Conversations cannot be started while in combat
    * Cannot fight while in conversation
    * Tellraw conversations no longer spam the console
    * Mobs can be spawned with a name (spawnmob event, "name:" argument)
    * /q command is now more beautiful
    * Removed unnecessary argument prefixes from conditions and events
    * Removed "tag:" from objective instruction strings
    * Conversations no longer need those empty lines everywhere ('')
    * Dependencies updated: WorldGuard/WorldEdit 6.1, MythicMobs 2.0.4

v1.6.2
Fixed errors on data loading when MySQL is being used.
Changes messages system to use simple file as default. If you want to use advanced translation
just rename "advanced-messages.yml" to "messages.yml".

v1.6.1
Fixed errors on updating journals when using MySQL.

v1.6
Notes:
  - There is a bug/feature in 1.8 which adds '§0' at the end of every line in books generated
    by plugins. This breaks the conditions/events based on books with more than one line of text.
    The detailed instruction on how to work it around is in "Other important stuff" chapter, in
    the part about items.
Fixes:
    * Items given by event that don't fit in the inventory will now drop instead of being deleted
      This does not apply to quest items, they will be added to backpack
    * Events fired from conversations won't throw async errors
    * Conversation can be started after plugin's reload without relogging
    * /q reload no longer lags the server
    * Corrected description in /q command
    * Added input validation for global locations - if event is incorrect it will display an error
      instead of breaking the whole functionality
    * The plugin should run fine on machines not supporting some special characters
    * Inverted item condition now behave correctly
    * Time condition now checks time correctly
Additions:
    * Added backpack for storing quest items, which cannot be dropped in any way
    * Added database backups
    * Added prefix for the database. New installations will use "betonquest_" prefix for tables,
      existing configuration will use empty prefix to maintain compatibility with other programs
    * Players can chat while in conversations by prefixing their messages with '#' character
    * New "random" condition - true with specified probability
    * New "sneak" condition - true if player is sneaking
    * New "journal" condition - true if player has journal entry
    * New "testforblock" condition - true if block at given location matches given material
    * New "arrow" objective - completed when arrow hits the specified target
    * New "experience" objective - completed when player reaches certain level
    * New "npcinteract" objective - completed when player right-clicks Citizens NPC
    * New "damage" event - damages the player
    * Skript support (event, effect and condition)
    * WorldGuard support (region condition)
    * Errors are logged to the "error.log" file in "logs" directory
    * Debug option in config.yml for logging plugin's activity to "debug.log" file
    * New commands for opening backpack: b, bb, backpack, bbackpack or betonbackpack
    * Items are now aware of leather armor color, head owner and enchantments in books
Changes:
    * Added and changed a lot of subcommands in /q command:
      - event and condition can be run for every online player
      - tag, point, objective and (new) journal can edit every (even offline) player
      - config (new) can set configuration files from command line
      - backup (new) backups the whole configuration and database
    * Folder event now runs these events even after the player logs out: command, tag, objective,
      delete, point, setblock
    * Changed /j command to open the backpack instead of just giving the journal
    * Tellraw clicking on options in conversation now ignores old (used) options
    * Using color codes in journal entries is now possible
    * Give/take events and item condition can now check for multiple items with syntax 'give
      stick:2,stone:4,sword'
    * Give/take events and item/hand conditions can now check for items only without
      enchantments/effects/name/lore etc.
    * Inverting condition is now done by prefixing their name with "!" (in the place where you use
      them, like conversation, not in conditions.yml)
    * Configuration updater is no longer based on plugin's version
    * Backup files are now kept in "backups" directory, old ones are moved to it
    * Changed internal structure of the code (may matter to developers - QuestEvent, Condition
      and Objective classes has been moved from "core" package to "api", update your imports)

v1.5.4
This version is almost the same as 1.5.3. The only difference is that it can load database backups
created by 1.6 version. When updating to 1.6, the database format will change, so it won't be
possible to go back, unless by loading the backup using this version of the plugin.

v1.5.3
- Small fix of /q purge command not working on offline players.

v1.5.2
- Fixed errors that were spamming the console when a player with active Location objective was teleporting to
  other worlds.

v1.5.1
Changes:
    * Multiple tags in one event are now possible
    * Change /q event command to run from console
    * Add color codes to item's name and lore
    * Fix "stop" option in conversations not working
    * Fix NPE on unknown answer in conversations

v1.5
Changes:
    * Added support for MythicMobs and Vault (see wiki for more info)
    * AutoUpdater is now enabled by default! If you want you can change this and reload the
      plugin, nothing will be downloaded in that case
    * Books saving format has changed. All books were automatically converted, but you need to check them if
      everything looks like it's supposed to.
    * Command event accepts multiple commands separated by "|", eg. "command say beton|say quest"
    * Event command now accepts optional <name> argument at the end; this will fire event for <name> player.
      eg. "/q event wood_reward Steve"

    * Journal title and lore can now use colors (&4 etc.) and journal is colorful; options in config.yml
    * Added aliases for /q command: bq, bquest, bquests, betonquest, betonquests, quest, quests
    * Added aliases for /j command: bj, journal, bjournal, betonjournal
    * Objectives are now defined directly in event instruction, not in objectives.yml (which
      was deleted, if you want to restore something check the backup)
    * Replies in conversations are now optionally clickable (tellraw option in config.yml)
    * Added permission for starting a conversation: betonquest.conversation
    * Conversation starting/ending, updating journal, plugin's update and full inventory can now make
      sounds; you can find a list of possible values here: jd.bukkit.org/rb/apidocs/org/bukkit/Sound.html
    * Conditions for events are now defined as 'event_conditions:' instead of simply 'conditions:'. This is
      to distinguish conditions for objectives and for events, as both of them can exist in one instruction
    * Updater is now run when disabling the plugin (it does matter if your server restarts every night)
Notes:
- All Objective events has been converted to new format. The objectives.yml file has been deleted, so if
  it contained any objectives that weren't covered by an event they may seem lost. However there is a backup file
  and you can easily extract everything from it. Please refer to the wiki to learn how objectives are now defined
  or just study converted ones (it's pretty straightforward).
- AutoUpdater is now enabled by default. Every future update will be working exactly like before, all changes
  will be automaticly updated by a converter, there is always a backup and you are informed about all changes in
  this file. So it's pretty safe to say that keeping this plugin up to date won't give you any trouble. If you
  don't want to have latest fixex and features you can disable updating but this will make the developer sad.
- Because of changes in how books behave since 1.8 you may experience some strange bugs with saving books
  to items.yml. Generally you should open a book before saving it using /q item command. And don't start or end
  your books with " character, as it's part of a workaround of this bug/feature.

v1.4.3
Removed debug messages from ActionObjective. You could have told me, any of you guys...

v1.4.2
Really fixed an updater.

v1.4.1
Fixed few bugs in Action objective.
Fixed updater, hopefully.

v1.4
Changes:
    * Conversations are now divided into multiple files in "conversations" directory
    * Items are now saved to items.yml file and referenced by "take", "give", "item" and "hand" events/conditions
    * Added /q item <itemID> command which saves currently held item to the config as specified itemID
    * Added location to Action objective, which checks the location of the block (unlike location condition which checks location of the player)
    * Added /q event <eventID> command which fires specified event
    * Fixed multiple bugs with conversation starting and ending
    * Block NPCs can now be used with Citizens enabled
    * Added NPCKill objective for killing NPCs
    * Added SetBlock event for setting a block at specified location
    * Improved Material matching in configs
    * Modified Action objective for greater flexibility:
      - It is now possible to detect clicking in air
      - It is no longer possible to detect clicking on any block (as this accepts clicking on air)
      - Can be used to detect book reading (with help of updated Hand condition)
    * Added AutoUpdater; it's disabled by default
Notes:
  Conversion of configuration should have been done automatically, you don't have to worry about anything. If something went wrong you can revert changes from generated backup file, which contains all your previous configs.
  You can enable AutoUpdater by setting "autoupdate" to true in config.yml. It is completely safe because all next versions will generate backups and convert all files automatically. You will be notified on joining the server about new changelog file.
  Please refer to the wiki for changes in formatting instruction strings for various things: https://github.com/Co0sh/BetonQuest/wiki
  You probably should also change names of converted items to something else than "item12". But that works too of course.

v1.3
Changes:
    * UUID support (optional)
    * NPCs made from a clay block, head and sign, for servers without Citizens2 plugin
    * Global, long and persistent delay for events (as an objective)
    * Folder event for multiple events, with optional short delay
    * French translation (thanks to fastlockel)
If you want to convert names to UUIDs run the plugin once and then change in the config "uuid: false" to true. Do not touch the "convert: true" option unless you want your database wiped! Conversion will happen on next plugin reload (eg. /q reload). This is not revertable!
Remember to backup your config files before updating! It shouldn't destroy anything but you never know.

v1.2
Global locations now automatically run only once, no need for blocking it with tags and conditions. They use however tags that follow the syntax "global_<tag>", where <tag> is global location objective tag.
Added optional respawn location for cancelled death objective, just add "respawn:100.5;200;300.5;world;90;0" to instruction string.
Added german translation, thanks to coalaa!
Added optional movement blocking while in conversation, just add option "stop: true" or "stop: false" in every conversation.
Changed priority of conversation chat event to lowest, should work even for muted players.
Fixed data values in block objective.
Added metrics, you can disable them by setting "metrics: false" in config.yml
Added support for SQLite, plugin will use it when connecting to MySQL fails.
Fixed death objective not working every time and not removing all effects.

v1.1
Fixed many bugs including but not limited to:
    * negated conjunction condition
    * unnecessary debug messages
    * not working global locations
Replaced config examples with default quest
Leaving data values in item's definition will make plugin ignore data value in most cases
Improved journal to stop text leaks
Item names now replace _ with spaces

v1.0
Initial release<|MERGE_RESOLUTION|>--- conflicted
+++ resolved
@@ -1,23 +1,18 @@
-<<<<<<< HEAD
 ﻿v1.8-dev
-=======
-v1.7.6
->>>>>>> 6e160ae0
-Fixes:
-    * Conversation can no longer be started multiple times at once if it happens
-      on the same tick
-Additions:
-<<<<<<< HEAD
+Additions:
     * Compatibility with mcMMO (level condition and experience event)
     * Optional prefix for conversations (contributed by Jack McKalling)
     * New condition 'objective' - checks if the player has an active objective
-    * Dutch translation by Jack McKalling
 Changes:
     * Administrative messages are now English-only in new installations; existing
       translations are unchanged
-=======
+
+v1.7.6
+Fixes:
+    * Conversation can no longer be started multiple times at once if it happens
+      on the same tick
+Additions:
     * Dutch translation by Jack McKalling
->>>>>>> 6e160ae0
 
 v1.7.5
 Fixes:

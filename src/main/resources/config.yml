--- conflicted
+++ resolved
@@ -1,8 +1,4 @@
-<<<<<<< HEAD
-version: v24
-=======
-version: v23
->>>>>>> 6e160ae0
+version: v25
 mysql:
   host: ''
   port: ''

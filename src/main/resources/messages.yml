pl:
  conversation_prefix: '&2[&9{1}&2] '
  conversation_start: '&e====&bRozpoczales rozmowe z {1}!&e===='
  conversation_end: '&e====&bZakonczyles rozmowe z {1}!&e===='
  no_permission: '&cNie masz permisji.'
  new_journal_entry: '&e*&bDziennik zostal zaktualizowany!&e*'
  journal_title: Dziennik
  journal_lore: Twoj dziennik, zawierajacy informacje o questach
  quest_item: '&2Przedmiot zwiazany z zadaniem'
  backpack_title: Plecak
  previous: '&2Poprzednia strona'
  next: '&2Nastepna strona'
  inventory_full: '&e*&bTwoj ekwipunek jest pelny!&e*'
  changelog: '&e*&bNowy changelog jest dostepny w folderze pluginu! Zapoznaj sie ze zmianami i usun lub zmien nazwe pliku, aby wylaczyc ten komunikat!&e*'
  pullback: '&cMusisz dokonczyc swoja rozmowe!'
  items_given: '&2Otrzymano {1} x{2}'
  items_taken: '&2Utracono {1} x{2}'
  blocks_to_break: '&2Pozostalo {1} blokow do zniszczenia'
  blocks_to_place: '&2Pozostalo {1} blokow do postawienia'
  mobs_to_kill: '&2Pozostalo {1} stworzen do zabicia'
  busy: '&cNie mozesz rozmawiac w trakcie walki'
  quest_canceled: '&2Zadanie {1} anulowane!'
  cancel: '&cAnuluj zadanie'
  cancel_page: Anulowanie zadania
  command_blocked: '&cNie mozesz uzywac tej komendy podczas rozmowy.'
  language_changed: '&2Jezyk zmieniony!'
  language_missing: '&cPodaj jezyk'
  language_not_exist: '&cTen jezyk nie jest zdefiniowany, oto lista dostepnych opcji: '
en:
  conversation_prefix: '&2[&9{1}&2] '
  conversation_start: '&e====&bConversation with {1} started!&e===='
  conversation_end: '&e====&bConversation with {1} finished!&e===='
  no_permission: '&cYou don''t have permission.'
  new_journal_entry: '&e*&bJournal updated!&e*'
  journal_title: Journal
  journal_lore: Your journal, containing all quest informations
  quest_item: '&2Quest Item'
  backpack_title: Backpack
  previous: '&2Previous'
  next: '&2Next'
  inventory_full: '&e*&bYour inventory is full!&e*'
  changelog: '&e*&bNew changelog is available in the plugin''s directory. Read the changes and delete or rename the file to dismiss this message!&e*'
  pullback: '&cYou must finish your conversation!'
  items_given: '&2Received {1} x{2}'
  items_taken: '&2Lost {1} x{2}'
  blocks_to_break: '&2{1} blocks left to break'
  blocks_to_place: '&2{1} blocks left to place'
  mobs_to_kill: '&2{1} mobs left to kill'
  busy: '&cYou can''t talk while fighting'
  quest_canceled: '&2Quest {1} canceled!'
  cancel: '&cCancel the quest'
  cancel_page: Canceling quests
  command_blocked: '&cYou can''t use that command while in conversation.'
  language_changed: '&2Language changed!'
  language_missing: '&cSpecify language'
  language_not_exist: '&cThis language is not defined, possible options: '
de:
  conversation_prefix: '&2[&9{1}&2] '
  conversation_start: '&e====&bGespraech mit {1} begonnen!&e===='
  conversation_end: '&e====&bGespraech mit {1} beendet!&e===='
  no_permission: '&cDu hast keinen Zugriff auf diesen Befehl.'
  new_journal_entry: '&e*&bTagebuch aktualisiert!&e*'
  journal_title: Tagebuch
  journal_lore: Dein Tagebuch mit allen Questinformationen
  quest_item: '&2Quest Item'
  backpack_title: Rucksack
  previous: '&2Zurueck'
  next: '&2Vor'
  inventory_full: '&e*&bDein Inventar ist voll!&e*'
  changelog: '&e*&bNeuer Changelog ist im Ordner des Plugins. Schaue dir die Aenderungen an und/oder loesche/benenne die Datei um, um diese Meldung zu schliessen!&e*'
<<<<<<< HEAD
=======
  command_reload: laedt das Plugin neu
  command_objectives: Aufgaben fuer Spieler
  command_tags: Tags fuer Spieler
  command_points: Punkte fuer Spieler
  command_journal: Zeiger im Tagebuch fuer Spieler
  command_condition: Bedingung fuer Spieler ueberpruefen
  command_event: Ereignis fuer Spieler ausloesen
  command_item: erstellt einen Gegenstand aus dem in deiner Hand
  command_config: liest, setzt oder haengt Zeilen an die Konfiguration an
  command_vector: berechnet einen Vektor aus der ersten Variablen und speichert ihn in der zweiten
  command_purge: Setzt alle Daten ueber Spieler zurueck
  command_backup: Erstellt ein Backup von Konfiguration und Datenbank. Nur von der Konsole aus verwenden wenn keine Spieler online sind!
  offline: '&4Alle Spieler muessen offline sein, um ein Backup zu vollziehen!'
>>>>>>> 6e160ae0
  pullback: '&cDu musst das Gespraech erst beenden!'
  items_given: '&2{1} x{2} erhalten.'
  items_taken: '&2{1} x{2} weggenommen.'
  blocks_to_break: '&2Noch {1} Bloecke abzubauen.'
  blocks_to_place: '&2Noch {1} Bloecke zu setzen.'
  mobs_to_kill: '&2Noch {1} Monster zu toeten.'
  busy: '&cDu kannst dich nicht waehrend eines Kampfes unterhalten.'
  quest_canceled: '&2Quest {1} abgebrochen!'
  cancel: '&cQuest abbrechen'
  cancel_page: Quests abbrechen
  command_blocked: '&cDu kannst diesen Befehl nicht benutzen, solange du in einem Gespraech bist.'
  language_changed: '&2Sprache geaendert!'
  language_missing: '&cBitte eine Sprache angeben.'
  language_not_exist: '&cDiese Sprache ist nicht definiert. Moegliche Optionen: '
fr:
  conversation_prefix: '&2[&9{1}&2] '
  conversation_start: '&e====&bLa conversation avec {1} est engagee!&e===='
  conversation_end: '&e====&bLa conversation avec {1} est terminee!&e===='
  no_permission: '&cVous n''avez pas la permission.'
  new_journal_entry: '&e*&bLe journal a ete mis a jour!&e*'
  journal_title: 'Journal'
  journal_lore: 'Votre journal contient les informations sur vos quetes'
  quest_item: '&2Objet de Quete'
  backpack_title: 'Sac a dos'
  previous: '&2Precedent'
  next: '&2Suivant'
  inventory_full: '&e*&bVotre inventaire est plein!&e*'
  changelog: '&e*&bLa liste des modifications est dans le repertoire du plugin. Lisez bien ce fichier des changements puis supprimez le pour masquer ce message!&e*'
  pullback: '&cVous devez terminer la conversation!'
  items_given: '&2Vous recevez {1} x{2}'
  items_taken: '&2Vous redonnez {1} x{2}'
  blocks_to_break: '&2Encore {1} blocs a casser'
  blocks_to_place: '&2Encore {1} blocs a poser'
  mobs_to_kill: '&2Encore {1} mobs a tuer'
  busy: '&cVous ne pouvez pas parler pendant un combat'
  quest_canceled: '&2Quete {1} annulee!'
  cancel: '&cAnnuler cette quete'
  cancel_page: 'Annulation des quetes'
  command_blocked: '&cImpossible d''utiliser cette commande pendant une conversation.'
  language_changed: '&2Langue modifiee!'
  language_missing: '&cChoix de la langue'
  language_not_exist: '&cCette langue n''est pas disponible, choix possibles: '
cn:
  conversation_prefix: "&2[&9{1}&2] "
  conversation_start: "&e====&b\u4e0e{1}\u5bf9\u8bdd\u4e2d&e===="
  conversation_end: "&e====&b\u4e0e{1}\u7684\u5bf9\u8bdd\u5df2\u7ecf\u7ed3\u675f&e===="
  no_permission: "&c\u4f60\u6ca1\u6709\u76f8\u5e94\u7684\u6743\u9650."
  new_journal_entry: "&e*&b\u4f60\u7684\u7b14\u8bb0\u5df2\u7ecf\u66f4\u65b0!&e*"
  journal_title: "\u4efb\u52a1\u7b14\u8bb0"
  journal_lore: "\u53ef\u4ee5\u67e5\u770b\u4f60\u7684\u4efb\u52a1\u72b6\u6001"
  quest_item: "&2\u4efb\u52a1\u7269\u54c1"
  backpack_title: "\u80cc\u5305"
  previous: "&2\u524d\u4e00\u4e2a"
  next: "&2\u4e0b\u4e00\u4e2a"
  inventory_full: "&e*&b\u4f60\u7684\u80cc\u5305\u5df2\u6ee1!&e*"
  changelog: "&e*&b\u65b0\u7248\u672c\u7684\u66f4\u65b0\u5185\u5bb9\u5df2\u7ecf\u751f\u6210\u5728\u63d2\u4ef6\u6587\u4ef6\u5939\u4e0b!\u5c06\u5b83\u5220\u9664\u5c31\u4e0d\u4f1a\u518d\u770b\u5230\u8fd9\u4e2a\u4fe1\u606f\u4e86&e*"
  pullback: "&c\u4f60\u8fd8\u5728\u5bf9\u8bdd\u4e2d!&a(\u8f93\u51651\u770b\u770b\u804a\u5929\u680f\u6709\u6ca1\u6709\u53cd\u5e94\u5427)"
  items_given: "&2\u4f60\u83b7\u5f97\u4e86 {2}\u4e2a{1}"
  items_taken: "&2\u4f60\u5931\u53bb\u4e86 {2}\u4e2a{1}"
  blocks_to_break: '&2\u8fd8\u9700\u8981\u518d\u7834\u574f{1}\u4e2a\u65b9\u5757'
  blocks_to_place: '&2\u8fd8\u9700\u8981\u518d\u653e\u7f6e{1}\u4e2a\u65b9\u5757'
  mobs_to_kill: '&2\u8fd8\u9700\u8981\u6740\u6b7b{1}\u4e2a\u602a\u7269'
  busy: "&c\u4f60\u8fd8\u5728\u6218\u6597\u4e2d"
  quest_canceled: "&2\u4efb\u52a1 {1} \u5df2\u53d6\u6d88!"
  cancel: "&c\u53d6\u6d88\u4efb\u52a1"
  cancel_page: "\u6b63\u5728\u53d6\u6d88\u4efb\u52a1"
  command_blocked: "&c\u4f60\u4e0d\u80fd\u5728\u4efb\u52a1\u4e2d\u4f7f\u7528\u8be5\u547d\u4ee4."
  language_changed: "&2\u60a8\u7684\u8bed\u8a00\u5df2\u66f4\u6362!"
  language_missing: "&c\u8bf7\u6ce8\u660e\u8bed\u8a00\u7684\u540d\u5b57"
  language_not_exist: "&c\u8fd9\u4e2a\u8bed\u8a00\u4e0d\u5b58\u5728\uff0c\u53ef\u7528\u7684\u8bed\u8a00\u6709\uff1a"
es:
  conversation_prefix: '&2[&9{1}&2] '
  conversation_start: '&e====&bLa conversacion con {1} ha comenzado.&e===='
  conversation_end: '&e====&bLa conversacion con {1} ha terminado.&e===='
  no_permission: '&cNo tienes permiso para eso.'
  new_journal_entry: '&e*&bTu diario se ha actualizado.&e*'
  journal_title: Diario
  journal_lore: Es tu diario, contiene informacion de todas tus misiones.
  quest_item: '&2Item de mision'
  backpack_title: Mochila de misiones
  previous: '&2Anterior'
  next: '&2Siguiente'
  inventory_full: '&e*&bTu inventario esta lleno.&e*'
<<<<<<< HEAD
  changelog: '&e*&bNuevo directorio de cambios disponible en la carpeta del plugin. Borra o cambia el archivo para quitar este mensaje&e*'
=======
  specify_condition: '&cEspecifica un nombre para la condicion.'
  specify_event: '&cEspecifica un nombre para el evento.'
  specify_player: '&cEspecifica el nombre del jugador.'
  specify_item: '&cEspecifica un nombre para el objeto.'
  specify_objective: '&cEspecifica nombre del objetivo.'
  specify_tag: '&cEspecifica etiqueta'
  specify_category_and_amount: '&cEspecifica categoria y cantidad de puntos a modificar.'
  specify_pointer: '&cEspecificar puntero del diario.'
  specify_date: '&cEspecificar fecha puntero (formato como en date_format)'
  specify_action: '&cEspecifique la accion (read, set o add)'
  specify_path: '&cEspecifique la ruta (separados por puntos)'
  specify_package: '&cEspecifica el nombre del paquete'
  package_created: '&2Paquete creado'
  package_exists: '&cEl paquete ya existe'
  config_set_error: '&cNo se pudo establecer la ruta especificada.'
  no_item: '&cNo tienes ningun objeto en la mano.'
  item_created: '&2El objeto se ha guardado como {1}.'
  player_objectives: '&aObjetivos del jugador:'
  player_tags: '&aEtiquetas del jugador:'
  player_condition: '&aCondicion: {1}: {2}'
  player_event: '&aEvento efectuado: {1}'
  player_points: '&aPuntos:'
  player_journal: '&aPunteros en el diario:'
  points_added: '&2Puntos anadidos!'
  points_removed: '&2Puntos sustraidos!'
  tag_added: '&2Etiqueta agregada!'
  tag_removed: '&2Etiqueta eliminada!'
  objective_added: '&2Objetivo agregado!'
  objective_removed: '&2Objetivo eliminado!'
  pointer_added: Puntero anadido!
  pointer_removed: Puntero eliminado!
  purged: '&4Datos de {1} borrados.'
  changelog: '&e*&bNuevo directorio de cambios disponible en la carpeta del plugin. Borra o cambia el archivo para quitar este mensaje&e*'
  command_reload: Recarga el plugin.
  command_objectives: Muestra los objetivos actuales.
  command_tags: Muestra tus etiquetas.
  command_points: Muestra tus puntos.
  command_journal: Muestra los punteros de revistas
  command_condition: Comprueba si cumples las condiciones.
  command_event: Activa un evento.
  command_item: Crea un objeto a partir del cual estas sosteniendo.
  command_config: Lee, fija o anade cadenas de configuraciones.
  command_vector: Calcula un vector desde la primera variable y lo guarda en la segunda.
  command_purge: Borra todos los datos de un jugador.
  command_backup: Crea un backup de la configuracion y la base de datos. Usar solo desde consola y con el servidor vacio!
  offline: '&4Todos los jugadores deben estar desconectados para hacer el backup!'
>>>>>>> 6e160ae0
  pullback: '&cDebes finalizar la conversacion.'
  items_given: '&2Recibido {1} x{2}'
  items_taken: '&2Perdido {1} x{2}'
  blocks_to_break: '&2{1} bloques restantes que romper'
  blocks_to_place: '&2{1} bloques restantes que colocar'
  mobs_to_kill: '&2{1} mobs restantes que matar'
  busy: '&cNo puedes hablar mientras luchas!'
  quest_canceled: '&2Mision {1} cancelada!'
  cancel: '&cCancelar la mision'
  cancel_page: Cancelar misiones
  command_blocked: '&cNo puedes usar ese comando en una conversacion.'
  language_changed: '&2Lenguaje cambiado!'
<<<<<<< HEAD
  language_missing: '&cEspecifica un lenguaje'
  language_not_exist: '&cEste lenguaje no esta definido, opciones posibles: '
nl:
  conversation_prefix: '&2[&9{1}&2] '
  conversation_start: '&e====&bGesprek met {1} begonnen!&e===='
  conversation_end: '&e====&bGesprek met {1} afgerond!&e===='
  no_permission: '&cJe hebt geen toestemming.'
=======
  default_language_changed: '&2Lenguaje por defecto cambiado!'
  language_missing: '&cEspecifica un lenguaje'
  language_not_exist: '&cEste lenguaje no esta definido, opciones posibles: '
nl:
  conversation_prefix: '&2[&9{1}&2]'
  conversation_start: '&e====&bGesprek met {1} begonnen!&e===='
  conversation_end: '&e====&bGesprek met {1} afgerond!&e===='
  help_with_answering: '&cGeef de NPC antwoord door een nummer van het antwoord te typen zonder een punt, bijv. 2'
  unknown_argument: '&cVerkeerd argument.'
  no_permission: '&cJe hebt geen toestemming.'
  reloaded: '&cConfiguratie is herladen!'
>>>>>>> 6e160ae0
  new_journal_entry: '&e*&bDagboek is bijgewerkt!&e*'
  journal_title: Dagboek
  journal_lore: Je dagboek, bevat alle quest informatie
  quest_item: '&2Quest Item'
  backpack_title: Rugzak
  previous: '&2Vorige'
  next: '&2Volgende'
  inventory_full: '&e*&bJe inventaris is vol!&e*'
<<<<<<< HEAD
  changelog: '&e*&bEr is een nieuw wijzigingslog beschikbaar in de plugin''s folder. Lees de wijzigingen en verwijder of hernoem het bestand om dit bericht te voorkomen!&e*'
=======
  specify_condition: '&cSpecificeer conditie naam.'
  specify_event: '&cSpecificeer gebeurtenis naam.'
  specify_player: '&cSpecificeer speler''s naam.'
  specify_item: '&cSpecificeer item''s naam.'
  specify_tag: '&cSpecificeer label.'
  specify_objective: '&cSpecificeer doelstelling naam.'
  specify_category_and_amount: '&cSpecificeer categorie naam en aantal te bewerken punten.'
  specify_pointer: '&cSpecificeer pointer naam.'
  specify_date: '&cSpecificeer pointer datum (formaat zoals in date_format)'
  specify_action: '&cSpecificeer actie (read, set of add)'
  specify_path: '&cSpecificeer pad (gescheiden door punten)'
  specify_package: '&cSpecificeer package naam'
  package_created: '&2Package aangemaakt'
  package_exists: '&cPackage bestaat al'
  config_set_error: '&cKon opgegeven pad niet instellen.'
  no_item: '&cJe hebt geen item in je hand!'
  item_created: '&2Item opgeslagen in configuratie als {1}.'
  player_objectives: '&aSpeler''s doelstellingen:'
  player_tags: '&aSpeler''s labels:'
  player_condition: '&aConditie {1}: {2}'
  player_event: '&aGebeurtenis plaatsgevonden: {1}'
  player_points: '&aSpeler''s punten:'
  player_journal: '&ePointers in dagboek:'
  points_added: '&2Punten toegevoegd!'
  points_removed: '&2Punten afgetrokken!'
  tag_added: '&2Label toegevoegd!'
  tag_removed: '&2Label verwijderd!'
  objective_added: '&2Doelstelling gestart!'
  objective_removed: '&2Doelstelling gestopt!'
  pointer_added: '&2Pointer toegevoegd!'
  pointer_removed: '&2Pointer verwijderd!'
  purged: '&4{1}''s data verwijderd!'
  changelog: '&e*&bEr is een nieuw wijzigingslog beschikbaar in de plugin''s folder. Lees de wijzigingen en verwijder of hernoem het bestand om dit bericht te voorkomen!&e*'
  command_reload: herlaad de plugin
  command_objectives: actieve doelstellingen weergeven
  command_tags: labels weergeven
  command_points: punten weergeven
  command_journal: dagboek pointers weergeven
  command_condition: controleer of de speler aan de conditie voldoet
  command_event: laat een gebeurtenis plaatsvinden voor de speler
  command_item: maakt een item van hetgene in je hand
  command_config: leest, stelt in of voegt toe aan strings in configuraties
  command_vector: berekent een vector van eerste variabele en slaat op in tweede
  command_purge: verwijdert alle data van de speler
  command_backup: maakt configuratie en database backup. Gebruik alleen vanaf console wanneer iedereen is uitgelogd!
  offline: '&4Alle spelers moeten uitgelogd zijn om een backup te maken!'
>>>>>>> 6e160ae0
  pullback: '&cRondt eerst je gesprek af!'
  items_given: '&2Ontvangen {1} x{2}'
  items_taken: '&2Afgegeven {1} x{2}'
  blocks_to_break: '&2{1} blokken over om te breken'
  blocks_to_place: '&2{1} blokken over om te plaatsen'
  mobs_to_kill: '&2{1} monsters over om te doden'
  busy: '&cJe kunt niet praten tijdens het vechten'
  quest_canceled: '&2Quest {1} geannuleerd!'
  cancel: '&cAnnuleer de quest'
  cancel_page: Quests annuleren
  command_blocked: '&cJe kunt dat commando niet gebruiken terwijl je in gesprek bent.'
  language_changed: '&2Taal gewijzigd!'
<<<<<<< HEAD
  language_missing: '&cSpecificeer taal'
  language_not_exist: '&cDeze taal is niet gedefinieerd, mogelijke opties: '
=======
  default_language_changed: '&2Standaard taal gewijzigd!'
  language_missing: '&cSpecificeer taal'
  language_not_exist: '&cDeze taal is niet gedefinieerd, mogelijke opties: '
  
>>>>>>> 6e160ae0
<|MERGE_RESOLUTION|>--- conflicted
+++ resolved
@@ -68,22 +68,6 @@
   next: '&2Vor'
   inventory_full: '&e*&bDein Inventar ist voll!&e*'
   changelog: '&e*&bNeuer Changelog ist im Ordner des Plugins. Schaue dir die Aenderungen an und/oder loesche/benenne die Datei um, um diese Meldung zu schliessen!&e*'
-<<<<<<< HEAD
-=======
-  command_reload: laedt das Plugin neu
-  command_objectives: Aufgaben fuer Spieler
-  command_tags: Tags fuer Spieler
-  command_points: Punkte fuer Spieler
-  command_journal: Zeiger im Tagebuch fuer Spieler
-  command_condition: Bedingung fuer Spieler ueberpruefen
-  command_event: Ereignis fuer Spieler ausloesen
-  command_item: erstellt einen Gegenstand aus dem in deiner Hand
-  command_config: liest, setzt oder haengt Zeilen an die Konfiguration an
-  command_vector: berechnet einen Vektor aus der ersten Variablen und speichert ihn in der zweiten
-  command_purge: Setzt alle Daten ueber Spieler zurueck
-  command_backup: Erstellt ein Backup von Konfiguration und Datenbank. Nur von der Konsole aus verwenden wenn keine Spieler online sind!
-  offline: '&4Alle Spieler muessen offline sein, um ein Backup zu vollziehen!'
->>>>>>> 6e160ae0
   pullback: '&cDu musst das Gespraech erst beenden!'
   items_given: '&2{1} x{2} erhalten.'
   items_taken: '&2{1} x{2} weggenommen.'
@@ -167,56 +151,7 @@
   previous: '&2Anterior'
   next: '&2Siguiente'
   inventory_full: '&e*&bTu inventario esta lleno.&e*'
-<<<<<<< HEAD
   changelog: '&e*&bNuevo directorio de cambios disponible en la carpeta del plugin. Borra o cambia el archivo para quitar este mensaje&e*'
-=======
-  specify_condition: '&cEspecifica un nombre para la condicion.'
-  specify_event: '&cEspecifica un nombre para el evento.'
-  specify_player: '&cEspecifica el nombre del jugador.'
-  specify_item: '&cEspecifica un nombre para el objeto.'
-  specify_objective: '&cEspecifica nombre del objetivo.'
-  specify_tag: '&cEspecifica etiqueta'
-  specify_category_and_amount: '&cEspecifica categoria y cantidad de puntos a modificar.'
-  specify_pointer: '&cEspecificar puntero del diario.'
-  specify_date: '&cEspecificar fecha puntero (formato como en date_format)'
-  specify_action: '&cEspecifique la accion (read, set o add)'
-  specify_path: '&cEspecifique la ruta (separados por puntos)'
-  specify_package: '&cEspecifica el nombre del paquete'
-  package_created: '&2Paquete creado'
-  package_exists: '&cEl paquete ya existe'
-  config_set_error: '&cNo se pudo establecer la ruta especificada.'
-  no_item: '&cNo tienes ningun objeto en la mano.'
-  item_created: '&2El objeto se ha guardado como {1}.'
-  player_objectives: '&aObjetivos del jugador:'
-  player_tags: '&aEtiquetas del jugador:'
-  player_condition: '&aCondicion: {1}: {2}'
-  player_event: '&aEvento efectuado: {1}'
-  player_points: '&aPuntos:'
-  player_journal: '&aPunteros en el diario:'
-  points_added: '&2Puntos anadidos!'
-  points_removed: '&2Puntos sustraidos!'
-  tag_added: '&2Etiqueta agregada!'
-  tag_removed: '&2Etiqueta eliminada!'
-  objective_added: '&2Objetivo agregado!'
-  objective_removed: '&2Objetivo eliminado!'
-  pointer_added: Puntero anadido!
-  pointer_removed: Puntero eliminado!
-  purged: '&4Datos de {1} borrados.'
-  changelog: '&e*&bNuevo directorio de cambios disponible en la carpeta del plugin. Borra o cambia el archivo para quitar este mensaje&e*'
-  command_reload: Recarga el plugin.
-  command_objectives: Muestra los objetivos actuales.
-  command_tags: Muestra tus etiquetas.
-  command_points: Muestra tus puntos.
-  command_journal: Muestra los punteros de revistas
-  command_condition: Comprueba si cumples las condiciones.
-  command_event: Activa un evento.
-  command_item: Crea un objeto a partir del cual estas sosteniendo.
-  command_config: Lee, fija o anade cadenas de configuraciones.
-  command_vector: Calcula un vector desde la primera variable y lo guarda en la segunda.
-  command_purge: Borra todos los datos de un jugador.
-  command_backup: Crea un backup de la configuracion y la base de datos. Usar solo desde consola y con el servidor vacio!
-  offline: '&4Todos los jugadores deben estar desconectados para hacer el backup!'
->>>>>>> 6e160ae0
   pullback: '&cDebes finalizar la conversacion.'
   items_given: '&2Recibido {1} x{2}'
   items_taken: '&2Perdido {1} x{2}'
@@ -229,27 +164,13 @@
   cancel_page: Cancelar misiones
   command_blocked: '&cNo puedes usar ese comando en una conversacion.'
   language_changed: '&2Lenguaje cambiado!'
-<<<<<<< HEAD
-  language_missing: '&cEspecifica un lenguaje'
-  language_not_exist: '&cEste lenguaje no esta definido, opciones posibles: '
-nl:
-  conversation_prefix: '&2[&9{1}&2] '
-  conversation_start: '&e====&bGesprek met {1} begonnen!&e===='
-  conversation_end: '&e====&bGesprek met {1} afgerond!&e===='
-  no_permission: '&cJe hebt geen toestemming.'
-=======
-  default_language_changed: '&2Lenguaje por defecto cambiado!'
   language_missing: '&cEspecifica un lenguaje'
   language_not_exist: '&cEste lenguaje no esta definido, opciones posibles: '
 nl:
   conversation_prefix: '&2[&9{1}&2]'
   conversation_start: '&e====&bGesprek met {1} begonnen!&e===='
   conversation_end: '&e====&bGesprek met {1} afgerond!&e===='
-  help_with_answering: '&cGeef de NPC antwoord door een nummer van het antwoord te typen zonder een punt, bijv. 2'
-  unknown_argument: '&cVerkeerd argument.'
   no_permission: '&cJe hebt geen toestemming.'
-  reloaded: '&cConfiguratie is herladen!'
->>>>>>> 6e160ae0
   new_journal_entry: '&e*&bDagboek is bijgewerkt!&e*'
   journal_title: Dagboek
   journal_lore: Je dagboek, bevat alle quest informatie
@@ -258,56 +179,7 @@
   previous: '&2Vorige'
   next: '&2Volgende'
   inventory_full: '&e*&bJe inventaris is vol!&e*'
-<<<<<<< HEAD
   changelog: '&e*&bEr is een nieuw wijzigingslog beschikbaar in de plugin''s folder. Lees de wijzigingen en verwijder of hernoem het bestand om dit bericht te voorkomen!&e*'
-=======
-  specify_condition: '&cSpecificeer conditie naam.'
-  specify_event: '&cSpecificeer gebeurtenis naam.'
-  specify_player: '&cSpecificeer speler''s naam.'
-  specify_item: '&cSpecificeer item''s naam.'
-  specify_tag: '&cSpecificeer label.'
-  specify_objective: '&cSpecificeer doelstelling naam.'
-  specify_category_and_amount: '&cSpecificeer categorie naam en aantal te bewerken punten.'
-  specify_pointer: '&cSpecificeer pointer naam.'
-  specify_date: '&cSpecificeer pointer datum (formaat zoals in date_format)'
-  specify_action: '&cSpecificeer actie (read, set of add)'
-  specify_path: '&cSpecificeer pad (gescheiden door punten)'
-  specify_package: '&cSpecificeer package naam'
-  package_created: '&2Package aangemaakt'
-  package_exists: '&cPackage bestaat al'
-  config_set_error: '&cKon opgegeven pad niet instellen.'
-  no_item: '&cJe hebt geen item in je hand!'
-  item_created: '&2Item opgeslagen in configuratie als {1}.'
-  player_objectives: '&aSpeler''s doelstellingen:'
-  player_tags: '&aSpeler''s labels:'
-  player_condition: '&aConditie {1}: {2}'
-  player_event: '&aGebeurtenis plaatsgevonden: {1}'
-  player_points: '&aSpeler''s punten:'
-  player_journal: '&ePointers in dagboek:'
-  points_added: '&2Punten toegevoegd!'
-  points_removed: '&2Punten afgetrokken!'
-  tag_added: '&2Label toegevoegd!'
-  tag_removed: '&2Label verwijderd!'
-  objective_added: '&2Doelstelling gestart!'
-  objective_removed: '&2Doelstelling gestopt!'
-  pointer_added: '&2Pointer toegevoegd!'
-  pointer_removed: '&2Pointer verwijderd!'
-  purged: '&4{1}''s data verwijderd!'
-  changelog: '&e*&bEr is een nieuw wijzigingslog beschikbaar in de plugin''s folder. Lees de wijzigingen en verwijder of hernoem het bestand om dit bericht te voorkomen!&e*'
-  command_reload: herlaad de plugin
-  command_objectives: actieve doelstellingen weergeven
-  command_tags: labels weergeven
-  command_points: punten weergeven
-  command_journal: dagboek pointers weergeven
-  command_condition: controleer of de speler aan de conditie voldoet
-  command_event: laat een gebeurtenis plaatsvinden voor de speler
-  command_item: maakt een item van hetgene in je hand
-  command_config: leest, stelt in of voegt toe aan strings in configuraties
-  command_vector: berekent een vector van eerste variabele en slaat op in tweede
-  command_purge: verwijdert alle data van de speler
-  command_backup: maakt configuratie en database backup. Gebruik alleen vanaf console wanneer iedereen is uitgelogd!
-  offline: '&4Alle spelers moeten uitgelogd zijn om een backup te maken!'
->>>>>>> 6e160ae0
   pullback: '&cRondt eerst je gesprek af!'
   items_given: '&2Ontvangen {1} x{2}'
   items_taken: '&2Afgegeven {1} x{2}'
@@ -320,12 +192,5 @@
   cancel_page: Quests annuleren
   command_blocked: '&cJe kunt dat commando niet gebruiken terwijl je in gesprek bent.'
   language_changed: '&2Taal gewijzigd!'
-<<<<<<< HEAD
   language_missing: '&cSpecificeer taal'
-  language_not_exist: '&cDeze taal is niet gedefinieerd, mogelijke opties: '
-=======
-  default_language_changed: '&2Standaard taal gewijzigd!'
-  language_missing: '&cSpecificeer taal'
-  language_not_exist: '&cDeze taal is niet gedefinieerd, mogelijke opties: '
-  
->>>>>>> 6e160ae0
+  language_not_exist: '&cDeze taal is niet gedefinieerd, mogelijke opties: '
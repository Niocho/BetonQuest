name: Build
on: [push, pull_request]

jobs:
  prepare:
    name: Prepare version
    runs-on: ubuntu-latest

    outputs:
      VERSION: ${{ steps.save_version.outputs.version }}

    steps:
      - name: Check fork version tagging
        if: "github.repository != 'BetonQuest/BetonQuest' && startsWith(github.ref,'refs/tags/v')"
        run: |
          echo "Version tags are not supported in forks!"
          exit 1

      - name: Checkout
        uses: actions/checkout@v2

      - name: Set up JDK 1.8
        uses: actions/setup-java@v1
        with:
          java-version: 1.8

      - name: Collect maven version
        run: |
          POM_MAVEN_VERSION=$(mvn help:evaluate -Dexpression=version -q -DforceStdout)
          echo ::set-env name=POM_MAVEN_VERSION::$POM_MAVEN_VERSION
          echo "Collected the pom.xml version. The version is '$POM_MAVEN_VERSION'"
          mkdir build

      - name: Generate build number for Development Build
        if: "github.repository == 'BetonQuest/BetonQuest' && github.event_name != 'pull_request' && !startsWith(github.ref,'refs/tags/v') && ( github.ref == 'refs/heads/master' || startsWith(github.ref,'refs/heads/master_v' ) )"
        uses: einaregilsson/build-number@v2
        with:
          token: ${{ secrets.github_token }}
          prefix: ${{ env.POM_MAVEN_VERSION }}

      - name: Update Version for Release Build
        if: "startsWith(github.ref,'refs/tags/v')"
        run: |
          # Extract the version from the tag
          TAG_MAVEN_VERSION=${GITHUB_REF:11}
          echo "Collected the tag version. The version is '$TAG_MAVEN_VERSION'"
          # Check if tag and pom version are equal
          if [ $TAG_MAVEN_VERSION != $POM_MAVEN_VERSION ]; then echo "::error::The version of the tag and the version of the pom are not equal! Tag is '$TAG_MAVEN_VERSION' and pom is '$POM_MAVEN_VERSION'."; exit 1; fi
          echo ::set-env name=POM_MAVEN_VERSION::$POM_MAVEN_VERSION

      - name: Update Version for Development Build
        if: "github.repository == 'BetonQuest/BetonQuest' && github.event_name != 'pull_request' && !startsWith(github.ref,'refs/tags/v') && ( github.ref == 'refs/heads/master' || startsWith(github.ref,'refs/heads/master_v' ) )"
        run: |
          POM_MAVEN_VERSION=${POM_MAVEN_VERSION}-DEV-${BUILD_NUMBER}
          echo ::set-env name=POM_MAVEN_VERSION::$POM_MAVEN_VERSION

      - name: Update Version for Artifact Build
        if: "github.event_name == 'pull_request' || github.repository != 'BetonQuest/BetonQuest' || !startsWith(github.ref,'refs/tags/v') && github.ref != 'refs/heads/master' && !startsWith(github.ref,'refs/heads/master_v')"
        run: |
          if [ ${{ github.repository }} != 'BetonQuest/BetonQuest' ]; then REPO=${{ github.repository }}-; fi
          POM_MAVEN_VERSION=${POM_MAVEN_VERSION}-DEV-ARTIFACT-${REPO}${{ github.run_number }}
          echo ::set-env name=POM_MAVEN_VERSION::$POM_MAVEN_VERSION

      - name: Save Version to output
        id: save_version
        run: |
          echo "The version is '$POM_MAVEN_VERSION'"
          echo ::set-output name=version::$POM_MAVEN_VERSION

  build:
    name: Build artifacts
    if: always()
    needs: [prepare]
    runs-on: ubuntu-latest

    steps:
      - name: Checkout
        uses: actions/checkout@v2

      - name: Set up JDK 1.8
        uses: actions/setup-java@v1
        with:
          java-version: 1.8
          server-id: ${{ secrets.REPOSITORY_ID }}
          server-username: REPOSITORY_USER
          server-password: REPOSITORY_PASS

      - name: Set Version
        run: |
          POM_MAVEN_VERSION=${{ needs.prepare.outputs.VERSION }}
          echo ::set-env name=POM_MAVEN_VERSION::$POM_MAVEN_VERSION

      - name: Cache dependencies
        uses: actions/cache@v1
        with:
          path: ~/.m2/repository
          key: ${{ runner.os }}-maven-${{ hashFiles('**/pom.xml') }}
          restore-keys: |
            ${{ runner.os }}-maven-

      - name: Remove SNAPSHOT version for Release Build
        if: "startsWith(github.ref,'refs/tags/v')"
        run: |
          mvn versions:set -DremoveSnapshot

      - name: Set CHANGELOG.md version
        run: |
          sed -i "s~## \[Unreleased\]~## \[${POM_MAVEN_VERSION}\]~g" ./CHANGELOG.md

      - name: Set plugin version
        run: |
          sed -i "s~\${maven-version}~${POM_MAVEN_VERSION}~g" ./src/main/resources/plugin.yml
          echo "Set the plugin version to '${POM_MAVEN_VERSION}'"

      - name: Build with Maven
        run: |
          mkdir -p build/output
          mvn -B package
          cp target/betonquest*.jar build/output/
          cp target/BetonQuest.jar build/output/

      - name: Publish to Maven Repo
        if: "github.repository == 'BetonQuest/BetonQuest' && github.event_name != 'pull_request' && (github.ref == 'refs/heads/master' || startsWith(github.ref,'refs/heads/master_v') || startsWith(github.ref,'refs/tags/v') )"
        run: |
          mvn -B deploy
        env:
          REPOSITORY_ID: ${{ secrets.REPOSITORY_ID }}
          REPOSITORY_URL: ${{ secrets.REPOSITORY_URL }}
          REPOSITORY_USER: ${{ secrets.REPOSITORY_USER }}
          REPOSITORY_PASS: ${{ secrets.REPOSITORY_PASS }}

      - name: Upload Artifact
        uses: actions/upload-artifact@v1
        with:
          name: BetonQuest-Artifacts
          path: build/output

  documentation:
    name: Build docs
    if: always()
    needs: [prepare]
    runs-on: ubuntu-latest

    steps:
      - name: Checkout
        uses: actions/checkout@v2

      - name: Setup Python
        uses: actions/setup-python@v1
        with:
          python-version: '3.6'
          architecture: 'x64'

      - name: Set Version
        run: |
          POM_MAVEN_VERSION=${{ needs.prepare.outputs.VERSION }}
          echo ::set-env name=POM_MAVEN_VERSION::$POM_MAVEN_VERSION

      - name: Cache dependencies
        uses: actions/cache@v1
        with:
          path: ~/.cache/pip
          key: ${{ runner.os }}-pip-${{ hashFiles('**/requirements.txt') }}
          restore-keys: |
            ${{ runner.os }}-pip-

      - name: Install dependencies
        run: |
          python3 -m pip install --upgrade pip
          python3 -m pip install -r ./requirements.txt

      - name: Set CHANGELOG.md version
        run: |
          sed -i "s~## \[Unreleased\]~## \[${POM_MAVEN_VERSION}\]~g" ./CHANGELOG.md
          DATE=$(date +%Y-%m-%d)
          sed -i "s~\${current-date}~$DATE~g" ./CHANGELOG.md
<<<<<<< HEAD
          cp ./CHANGELOG.md './docs/User Documentation/CHANGELOG.md'
        env:
          POM_MAVEN_VERSION: ${{ env.POM_MAVEN_VERSION }}
=======
          cp ./CHANGELOG.md './docs/content/User Documentation/CHANGELOG.md'
>>>>>>> dfa63cdd

      - name: Set docs version
        run: |
          sed -i "s~BetonQuest - UNOFFICIAL~BetonQuest - ${POM_MAVEN_VERSION}~g" ./mkdocs.yml
          echo "Set the docs version to '${POM_MAVEN_VERSION}'"

      - name: Build with mkdocs
        run: |
          mkdocs build --site-dir="build/docs"

      - name: Upload Docs
        uses: actions/upload-artifact@v1
        with:
          name: BetonQuest-Docs
          path: build/docs

  deploy-release:
    name: Deploy release
    if: "always() && github.repository == 'BetonQuest/BetonQuest' && startsWith(github.ref,'refs/tags/v')"
    needs: [prepare, build, documentation]
    runs-on: ubuntu-latest

    steps:
      - name: Checkout
        uses: actions/checkout@v2

      - name: Set Version
        run: |
          POM_MAVEN_VERSION=${{ needs.prepare.outputs.VERSION }}
          echo ::set-env name=POM_MAVEN_VERSION::$POM_MAVEN_VERSION

      - name: Download Artifacts
        uses: actions/download-artifact@v1
        with:
          name: BetonQuest-Artifacts
          path: build/output/

      - name: Download Docs
        uses: actions/download-artifact@v1
        with:
          name: BetonQuest-Docs
          path: build/docs/

      - name: Set CHANGELOG.md version
        run: |
          sed -i "s~## \[Unreleased\]~## \[${POM_MAVEN_VERSION}\]~g" ./CHANGELOG.md
          DATE=$(date +%Y-%m-%d)
          sed -i "s~\${current-date}~$DATE~g" ./CHANGELOG.md

      - name: Create release
        uses: docker://antonyurchenko/git-release:latest
        env:
          GITHUB_TOKEN: ${{ secrets.GITHUB_TOKEN }}
          DRAFT_RELEASE: false
          PRE_RELEASE: false
          CHANGELOG_FILE: CHANGELOG.md
          ALLOW_TAG_PREFIX: true
        with:
          args: |
            build/output/BetonQuest.jar
            build/docs/pdf/BetonQuest.pdf

      - name: Deploy to Github Pages
        run: |
          bash .github/scripts/mkdocs.sh
        env:
          VERSION: ${{ env.POM_MAVEN_VERSION }}
          DEPLOY_KEY: ${{ secrets.DEPLOY_KEY }}

      - name: Publish to Discord
        if: "always() && github.repository == 'BetonQuest/BetonQuest'"
        run: |
          bash .github/scripts/discord.sh
        env:
          JOB_STATUS: ${{ job.status }}
          WEBHOOK_URL: ${{ secrets.WEBHOOK_URL }}
          VERSION: ${{ env.POM_MAVEN_VERSION }}
          RELEASE: "release"

  deploy-snapshot:
    name: Deploy snapshot
    if: "always() && github.repository == 'BetonQuest/BetonQuest' && github.event_name != 'pull_request' && !startsWith(github.ref,'refs/tags/v') && ( github.ref == 'refs/heads/master' || startsWith(github.ref,'refs/heads/master_v' ) )"
    needs: [prepare, build, documentation]
    runs-on: ubuntu-latest

    steps:
      - name: Checkout
        uses: actions/checkout@v2

      - name: Set Version and prepare snapshot variables
        run: |
          POM_MAVEN_VERSION=${{ needs.prepare.outputs.VERSION }}
          echo ::set-env name=POM_MAVEN_VERSION::$POM_MAVEN_VERSION

          IFS='-' read -r -a array <<< "$POM_MAVEN_VERSION"
          echo ::set-env name=VERSION::${array[0]}
          echo ::set-env name=VERSION_NUMBER::${array[2]}
          echo ::set-env name=BRANCH_NAME::${GITHUB_REF:11}

      - name: Download Artifacts
        uses: actions/download-artifact@v1
        with:
          name: BetonQuest-Artifacts
          path: build/output/

      - name: Download Docs
        uses: actions/download-artifact@v1
        with:
          name: BetonQuest-Docs
          path: build/docs/

      - name: Set CHANGELOG.md version
        run: |
          sed -i "s~## \[Unreleased\]~## \[${POM_MAVEN_VERSION}\]~g" ./CHANGELOG.md
          DATE=$(date +%Y-%m-%d)
          sed -i "s~\${current-date}~$DATE~g" ./CHANGELOG.md

      - name: Create snapshot
        run: |
          if [ -z ${PASSWORD} ]; then echo "WARNING! You need to pass the SNAPSHOT_UPLOAD_PASSWORD environment variable."; exit 1; fi
          RESPONSE=$(curl --insecure -F "secret=$PASSWORD" -F "version=$VERSION" -F "versionNumber=$VERSION_NUMBER" -F "buildNumber=$BUILD_NUMBER" -F "branch=$BRANCH_NAME" -F "commitHash=$COMMIT_HASH" -F "plugin=$PLUGIN" -F "docs=$DOCS" https://betonquest.pl/api/v1/builds/upload)
          if [ "${RESPONSE}" != "Upload successful" ]; then echo "WARNING! The upload was not successful. The response was '$RESPONSE'"; exit 1; fi
        env:
          PASSWORD: ${{ secrets.SNAPSHOT_UPLOAD_PASSWORD }}
          BUILD_NUMBER: ${{ github.run_number }}
          COMMIT_HASH: ${{ github.sha }}
          PLUGIN: "@build/output/BetonQuest.jar"
          DOCS: "@build/docs/pdf/BetonQuest.pdf"

      - name: Deploy to Github Pages
        run: |
          bash .github/scripts/mkdocs.sh
        env:
          VERSION: ${{ env.POM_MAVEN_VERSION }}
          DEPLOY_KEY: ${{ secrets.DEPLOY_KEY }}

      - name: Publish to Discord
        if: "always() && github.repository == 'BetonQuest/BetonQuest'"
        run: |
          bash .github/scripts/discord.sh
        env:
          JOB_STATUS: ${{ job.status }}
          WEBHOOK_URL: ${{ secrets.WEBHOOK_URL }}<|MERGE_RESOLUTION|>--- conflicted
+++ resolved
@@ -174,13 +174,10 @@
           sed -i "s~## \[Unreleased\]~## \[${POM_MAVEN_VERSION}\]~g" ./CHANGELOG.md
           DATE=$(date +%Y-%m-%d)
           sed -i "s~\${current-date}~$DATE~g" ./CHANGELOG.md
-<<<<<<< HEAD
           cp ./CHANGELOG.md './docs/User Documentation/CHANGELOG.md'
         env:
           POM_MAVEN_VERSION: ${{ env.POM_MAVEN_VERSION }}
-=======
-          cp ./CHANGELOG.md './docs/content/User Documentation/CHANGELOG.md'
->>>>>>> dfa63cdd
+
 
       - name: Set docs version
         run: |

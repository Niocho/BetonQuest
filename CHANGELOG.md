# Changelog
All notable changes to this project will be documented in this file.

The format is based on [Keep a Changelog](https://keepachangelog.com/en/1.0.0/), and this project adheres
to [Semantic Versioning](https://semver.org/spec/v2.0.0.html).

## [Unreleased] - ${current-date}
### Added
- Logging
    - Ingame logging
        - Logging during `/q reload`
    - New command `/q debug ingame`
    - Debug logging to separate file
    - Log history length can be freely configured
- add AureliumSkills Compatiblity
    - added AureliumSkillsLevelCondition
    - All existing users must add aureliumskills: 'true' to their config.yml's hook section.
    - added AureliumStatsLevelCondition
    - added AureliumSkillsLevelExperienceEvent
- add LuckPerms context integration for tags
    - All existing users must add luckperms: 'true' to their config.yml's hook section.
- added Event Schedules to replace old static-events system
- NotifyIO "totemIO"
- Support for MythicLib
- player attribute to QuestCompassTargetChangeEvent
- added PlayerObjectiveChangeEvent, PlayerJournalAddEvent, PlayerJournalDeleteEvent
- Allow %player% variable for PLAYER_HEAD quest items
- allow access to objective variable properties from other packages
- allow point variables from other packages
- API method in objective API that starts and stops it per player
- config option `journal.show_in_backpack` to remove the journal from the backpack
- config option `journal.lock_default_journal_slot` to lock the journal to the `default_journal_slot`
- config option `journal.give_on_respawn` to add the journal to the inventory after the player respawns
- compass now supports items from other packages
- new messages.yml entries `inventory_full_backpack` and `inventory_full_drop` to have more specific messages,
  when the inventory of the player is full
- `menu` conversationIO option `npc_name_newline_separator`
- added `q download` command
- variable support for menu titles
- configurable cooldown to menu conversation IO
- `freeze` event - ProtocolLib compatibility feature: Blocks the player from moving for the specified amount of ticks
- `command` objective
- `equip` objective
- `delay` objective - now support variables
- `opsudo` event - now supports variables
- `variable` condition - now supports variables
- `bossbar` notify style now supports variables for the `progress` argument
- `delay` objective property: `rawSeconds`
- `fish` objective now has `hookLocation` and `range` settings.
- `burning` condition
- `inconversation` condition
- `heroesattribute` condition - Heroes compatibility feature: Checks a player's level for a particular attribute against a value
- `mmspawn` event now has argument `target` Makes the spawned mob target the player
- `mmspawn` event now has argument `private` Visually hides the spawned mob from other players. Does not stop sound or particles
- `mmspawn` event now supports the `marked` argument
- `mmobkill` objective now supports the `marked` argument
- `marked` argument now supports %player% variable 
- `globaltag` and `globalpoint` variables
- `burn` event - ignites player for given seconds, supports variables
- `velocity` event - throws the player by a vector (can be variable) with a direction and modification
- `block` objective - added argument `noSafety` which disables removing progress when the player does the opposite of what the objective asks for
<<<<<<< HEAD
- holograms
    - variable support
    - top lists ordered by point values of players
=======
- `hunger` condition and event
- `variable` condition - forceSync argument forces the condition to be checked on the main thread 
>>>>>>> b110da3d
- Things that are also added in 1.12.X:
    - new line support for `journal_lore` in `messages.yml`
    - FastAsyncWorldEdit compatibility
    - curly braces in math.calc variables for using variables with math symbols
    - Vietnamese translation
    - added invOrder setting to (mmoitem)take event
    - Version checks for ProtocolLib and Shopkeepers support
    - `mmoitemtake` event and `mmoitem` condition - now also check the backpack
        - this will not work until the item rework / until the backpack contains NBT data
### Changed
- Java 17 is now required
- changed package names from `pl.betoncraft.betonquest` to `org.betonquest.betonquest`
- Changed quest package structure
    - Quest packages are now searched and loaded from the folder `BetonQuest/QuestPackages/`
    - Quest packages can now contain more quest packages in sub folders
    - Relative paths can now navigate downwards and not only upwards
    - `main.yml` was renamed to `package.yml`
    - Any file and folder structure with any file and folder names is now allowed, except `package.yml`, as that file
      indicates a quest package
    - `events`, `objectives`, `conditions`, `journal` and `items` are now defined in a config section matching their
      names
    - `conversations` and `menus` are now defined in a config section matching their names and a unique identifier like
      the file name before
- all objectives that can be advanced without directly completing now support notify
- all objectives that can be advanced without directly completing now support `left`, `amount` and `total` variables
    - the `left` and `amount` variables of some objectives were swapped and have been corrected: `left` is the amount
      left, `amount` is the amount done
- AureliumSkills updated to version Beta1.2.5
- PikaMug Quests updated to version 4.1.3
- Items now support AIR
- Menus now support new `click` options `shiftLeft`, `shiftRight` and `middleMouse` to execute events on item clicks
    - Therefore `left` and `right` in the `click` section no longer include shift clicks
- `folder` event - now executes events immediately if no delay is set
- `weather` event - now has an optional variable duration (in seconds) and an optional world param
- `paste` event - can now be static
- `chestput` objective - can now block other players from accessing a chest while someone is putting items inside
- The location and region objectives now register movement of players inside a vehicle
- Things that are also changed in 1.12.X:
    - math variable now allows rounding output with the ~ operator
    - French translation has been updated
    - `action` objective - cancels now the event, before other plugins check for it (better third-party support)
- HolographicDisplays updated to 3.0.0
- Added staticness indicator to variables that can be executed without a direct player connection
### Deprecated
### Removed
- deprecated internals, code and old features
- Support for MMOLib
- `message` event
- `title` event
- `playsound` event
### Fixed
- q version now works again
- RPGMenu error when teleport events are used as click events
- RPGMenu bound items not always working
- npc_holograms do now show errors during reload and not one tick later
- first slot in backpack stays empty when journal is in player inventory
- npc_holograms are not shown correctly with multiple defined npcs
- spectator mode is now disabled for chest conversation io to prevent being stuck in the conversation
- packet chat interceptor does not catch action bar anymore
- time event does not work with floating point values
- `location` objective - is now more robust if the player changes a world
- `brew` objective - now counts newly brewed potions even if there were already some potions of the desired type in
  other slots present
- `menu`(open) event - showed the previous menu again
- non .yml files causing errors when loading quest packages
- Things that are also fixed in 1.12.X:
    - parsing of math variable
    - Citizens compatibility for not spawned NPCs
    - NotifyIOs are case-sensitive
    - all mmo objectives trigger for everyone
    - tags and points are now thread safe
    - compatibility for packet interceptor on papermc
    - NPC hider for not spawned NPCs
    - Conversation IO Chest load NPC skull async from Citizens instead of sync
    - block selector didn't respect regex boundary
    - block selector regex errors are now properly handled
    - `default_journal_slot: -1` now uses the first free slot instead of the last hotbar slot
    - PacketInterceptor sync wait lag
    - notifications using the chatIO were catched by the conversation interceptor
    - global variables didn't work in quester names
    - quest items couldn't interact with any blocks, which also prevented them from mining blocks
    - backpack passing references instead of clones
    - fixed combat event packet that changed with MC 1.17
    - fixed hooking in ProtocolLib
    - max_npc_distance was set to 5.3 to prevent instant quiting of conversations
    - conversation IO menu sometimes leave an armorstand spawned
    - sometimes messages in a conversation are not send when packet interceptor is used
    - added missing config options to the default config
    - quest item empty name comparison
    - customized built-in messages that use the advancementIO
    - fix books not parsing color codes
    - BlockSelector without a namespace but starting with `:` did not work and threw an exception
    - exception during reload, when npc_holograms are disabled
    - mmoitems item creation only worked with uppercase id's
    - reload with an invalid PlayerHider causes a NPE
    - QuestItems could be eaten, this was caused by a changed mc behaviour
    - notify IO `subtitle` and `title` with only a subtitle was not send
    - npcHider not working for citizens with a ModelEngine trait
    - 1.19 ProtocolLib warnings about deprecated packages
    - conversation IO chest did not show the correct NPC heads
    - `npcrange` objective - is triggered at wrong time
    - `command` event - includes 'conditions:...' into the command
    - `craft` objective - multi-craft, drop-craft, hotbar/offhand-craft, shift-Q-craft and any illegal crafting is
      correctly detected
    - `mmobkill` objective - notify argument not working correctly
    - `mmoclass` condition - used the class display name instead of the class ID to compare classes
    - `mmoitemgive` event - did not check if the item actually exists
    - `fish` objective - didn't count the amount of fish caught in one go (if modified by e.g. mcMMO)
    - `smelt` objective - only taking out normally did count, shift-extract got canceled
    - `variable` objective - empty values don't break on player join
    - `password` objective - case insensitive did not work if the password contained upper case letters
    - `shear` objective - sheep couldn't have underscores in their names
    - `compass` event - now allows global variables
    - `entities` condition and `clear` event - now support not living entities
    - `command`, `sudo` and `opsudo` events - didn't work with conditions
    - `interact` objective - did not work with armorstands
    - `action` objective - for `any` block ignored location
    - `weather` event - storm did not work
    - `run` event - NPE when run as static event / schedule
    - `objective` event - static calls did not remove the objective for online players
### Security
- it was possible to put a QuestItem into a chest
- bump log4j dependency 2.15.0 to fix CVE-2021-44228
- `take` event - is now threadsafe

## [1.12.1] - 2021-02-05
### Added
- Ingame update notification if the updater found an update
### Changed
### Deprecated
### Removed
### Fixes
- The Autoupdater got a small fix, and the fail safety for broken downloads was improved
- `npcrange` objective does not throw errors when the player is in a different world than the NPC
- The block objectives notify could not be disabled
- fixed ConcurrentModificationException in EntityHider
- fixed notify enabled by default for some objectives
- fixed some grammar mistakes in debug messages
- fixed npc teleport and walk operations in unloaded chunks
- fixed inaccurate location variable decimal rounding
- fixed NullPointerException for NPCs with conversation
- fixed resuming to path finding when conversation interrupt movement
- fixes Die objective teleporting player during the tick
### Security

## [1.12.0] - 2021-01-10
### Added
- Tags and Objectives can now be removed with a static event for all players, even if they are not online
    - deletepoint event can now also be called to delete all points for all players
    - journal del event can now also be called as static
- Added integration for TeamRequiem plugins (MMOCore, MMOItems, MMOLib)
    - Conditions:
        - MMOClass condition (type & class)
        - MMOProfession condition
        - MMOAttribute condition
        - MMOItems item condition (item in inventory)
        - MMOItems hand condition (item in main/offhand)
        - MMOLib stats condition  (a ton of stats from Core and Items combined)
    - Objectives:
        - Level X Profession to X Level
        - Craft / Upgrade X Item within Inventory
        - Craft X item
        - Apply Gem Stone to Item
        - Upgrade Item via Consumable
        - Cast Item ability
        - Cast Class ability
        - Mine MMOBlock
    - Events:
        - Add mmo class level or exp
        - Add mmo professional level or exp
        - Add Skill points
        - Add attribute points
        - Add attribute reallocation points
        - Add class points
        - Give Item ️
        - Take Item
- equal argument for condition 'empty'
- Condition 'wand' can now have an option '
- Implementing 1.15 support for Events and Conditions
- New Chat event, that write chat messages for a player
- Added 'pickup' objective
- Added stopnpc event, that will stop the movenpc event
- Added teleportnpc event, that will stop the movenpc event and teleport the npc to a given location
- Added option check_interval for holograms in custom.yml and added GlobalVariable support
- Added deletepoint event to delete player points
- Added mythicmobdistance condition that will check if a specific MythicMobs entity is near the player
- Added level argument to 'experience' objective and condition
- Added prefix argument in password objective
- Added level argument to 'experience' objective and condition
- Added prefix argument in password objective
- Added fail argument in password objective
- Added notify option to point event
- Added an interceptor that does not intercept: 'none'
- Added ConditionVariable. It returns true or false based on whether a player meets a condition.
- Improved bStats
- Added login objective
- Added period argument to folder event
- Added variable support to the Notify system
- Added variable support to the PickRandomEvent
- Added "acceptNPCLeftClick: true / false" config option
- Added optional "minlevel" and "maxlevel" arguments to mmobkill objective
- Added new options 'inside/outside' for npcrange objective, support for multiple npcs and improved performance
- Added new Event QuestCompassTargetChangeEvent that is triggered when a new CompassTarget is set. It is also possible
  to cancel it
- added multi language support for Notify system
- Added 'notifyall' event to broadcast a notification
- Added new notification IO 'sound'
- Added 'jump' objective
- Added left, amount and total properties to player kill objective
- Added 'neutralMobDeathAllPlayers' argument to the `mmobkill` objective
- Added custom model data support for items
- Added new config option 'npcInteractionLimit' default 500 that limits the click on an NPC to every x milliseconds
- Added PlayerHider to hide specific players for specified players
### Changed
- devbuilds always show notifications for new devbuilds, even when the user is not on a _DEV strategy
- Items for HolographicDisplays are now defines in items.yml
- Command 'bq rename' can now be used for globalpoints
- The old updater was replaced with a new one
- AchievementCondition is replaced with AdvancementCondition
- Renamed objective Potion to Brew
- Renamed 'monsters' condition to 'entities'
- Renamed 'xp' event to 'experience'
- new config option mysql.enabled
    - if you already have an installation, you can add this manually to get rid of the mysql warning during startup
- events in conversation options are now executed before npc or player responses are printed
- message event now ignores chat interceptors during conversation
- tame objective now works with all tamable mobs, including possible future ones
- improved chestput waring for locations without a chest
- reworked location variable: %location.(xyz|x|y|z|yaw|pitch|world|ulfShort|ulfLong)(.NUMBER)%
- multiple conditions and objectives now use the block selector. The same applies for the setblock event.
- static events now allow comma separated event list
- changed the `npc_effects` behavior to be package wide instead of global if no NPC is defined in the custom.yml
- EventHandlers in general updated to ignore cancelled events
- improved performance for condition checks (Bug where it took seconds to check for conditions)
- improved performance for conversation checks (Bug where it took seconds to check for conversation options)
- The plugin will no longer be loaded before the worlds are loaded
- Citizens Holograms are now more robust on reload and reload faster
- Added player death/respawn behavior to Region Objective and improved performance
- changed smelting and fish objective from material to BlockSelector
### Deprecated
- Marked message event for removal in BQ 2.0
- Marked playsound event for removal in BQ 2.0
- Marked title event for removal in BQ 2.0
### Removed
- Removed Deprecated Exceptions
- Removed RacesAndClasses support
- Removed LegendQuest support
- Removed BoutifulAPI support
- Removed the CLAY NPC
- removed legacy material support
- removed BetonLangAPI support
- removed PlayerPoints support(this can still be used via Vault)
### Fixes
- event priority for block objective
- linebreaks in strings
- notify:1 for block objective did not work
- asynchronous database access for objectives
- Renaming an NPC will not cause an NPE for a NPC Hologram
- Objective 'craft' now supports shift-clicking
- Fixed generation of default package
- fixed line breaks
- fixed events notify interval of 1
- fixed potion/brew objective notify
- fixed the bug and removed its workaround when chest converationIO has no available start points
- fixed journal line breaking
- fixed movement of movenpc event
- fixed npcmove event
- fixed a bug, where a player causes an exception when he spams right left clicks in menu conversationIO
- fixed outdated Brewery dependency
- fixed message duplication when using the packet interceptor
- fixed Journal interaction with Lectern
- fixed QuestItems ignoring durability
- fixed QuestItem interaction with Lectern, Campfire and Composter
- update journal after closing magic inventory
- fixed lever event not toggling the lever
- fixed ConcurrentModificationException in PlayerData
- fixed issue where the PacketInterceptor prints the message tag in the chat
- fixed database backups breaking with some languages
- fixed when PlaceholderAPI variables contains dots
- fixed quester name not support & as color code
- fixed Region Objective listen to player teleport event
- packet Interceptor stops 1 second AFTER the end of the conversation to allow slow messages to still have its chat
  protection
- fixed notify couldn't use variables that contain `:`
- improved stability for brew objective when other plugins affect brewing
- fixed region and npcregion condition
- fixed debugging does not start on server startup
- fixed ghost holograms caused by reloading BQ
- fixed deadlock(Server crash) in Conversations with a large amount of npc and player options with a large amount of
  conditions
- fixed door event not working correctly
- fixed `1 give` command exceptions
### Security
- fixed issue, where objectives that count things are out of sync with the database. This has also affected BungeeCord
  support

## [1.11.0] - 2020-01-02
### Added
- Support Minecraft 1.8 - 1.13.2+
- New Block Selector to select blocks by material and attributes. Can use wildcards as well.
- New 'mooncycle' condition - Determine what phase the moon is in
- Chest ConversationIO can now be configured to show NPC text per option.
- New 'extends' keyword in conversation to allow inheritance
- New 'conversation' condition that will return true if there is at least 1 conversation option available to an NPC
- New 'nujobs_canlevel' condition - True if player can level in Jobs Reborn
- New 'nujobs_hasjob' condition - True if player has job in Jobs Reborn
- New 'nujobs_jobfull' condition - True if a job is full in Jobs Reborn
- New 'nujobs_joblevel' condition - True if player has level in Jobs Reborn
- New 'nujobs_addexp' event - Add experience to player in Jobs Reborn
- New 'nujobs_addlevel' event - Add a level to player in Jobs Reborn
- New 'nujobs_dellevel' event - Remove a level from player in Jobs Reborn
- New 'nujobs_joinjob' event - Joins a player to a job in Jobs Reborn
- New 'nujobs_leavejob' event - Leaves a job in Jobs Reborn
- New 'nujobs_setlevel' event - Set a player's level in Jobs Reborn
- New 'nujobs_joinjob' objective - Triggers when player joins job in Jobs Reborn
- New 'nujobs_leavejob' objective - Triggers when a player leaves job in Jobs Reborn
- New 'nujobs_levelup' objective - Triggers when a player levels up in Jobs Reborn
- New 'nujobs_payment' objective - Triggers when a player receives money from Jobs Reborn
- New Notification System
- New 'notify' event - Create custom notifications on the ActionBar, BossBar, Title, Subtitle and Achievement
- New 'menu' conversation IO - Requires ProtocolLib. See: https://www.youtube.com/watch?v=Qtn7Dpdf4jw&lc
- New 'packet' chat interceptor - Requires ProtocolLib.
- new '/q debug' command - Enable or disable the debug mode
### Changes
- Event 'effect' can have 'ambient', 'hidden' and 'noicon' parameters
- Event 'effect' has '--ambient' parameter deprecated with a non fatal warning.
- Priority for 'journal_main_page' entries not unique anymore, it only orders the entries. Same priority sort it
  alphabetic
- Objective 'interact' can have 'loc', 'range' parameters
- Objective 'region' can optionally have 'entry' and/or 'exit' to only trigger when entering or exiting named region
- The old 'Debug' class was replaced by a more useful and powerful 'LogUtils' class
### Fixed
- Resolve variables in journal pages.
- WATER and LAVA can be specified in Action Objective
- Journals without dates now don't leave blank lines
- Journal separator can be disabled or customized
- NPCs now spawn correct, if they have a npc_hologram
- fixed NPE when no journal entry exists
- The default package is now compatible with all versions

## [1.10] - 2019-09-16
- Development versions can be full of bugs. If you find any, please report them on GitHub Issues.
- This version is only compatible to Shopkeepers v2.2.0 and above
### Added
- npc holograms above the head that follow the npc (requires HolographicDisplays)
- New 'facing' condition - check if player is facing a direction
- New 'looking' condition - check if player looks at a block
- New 'deleffect' event - delete potion effects of a player
- New '%citizen%' variable - display a npcs name or coordinates (requires Citizens)
- New 'npcrange' objective - player has to go towards a npc (requires Citizens)
- New 'npcdistance' condition - check if a player is close to a npc (requires Citizens)
- New 'npclocation' condition - check if a npc is at a location (requires Citizens)
- New 'npcregion' condition - check if a npc is inside a region (requires Citizens & WorldGuard)
- New 'killmob' event - remove the mobs that you spawned with 'spawn' event
- New '/q version' command - get the version used
- New 'partialdate' condition - check if the date matches a pattern
- New 'dayofweek' condition - check if its weekend or monday
- New 'realtime' condition - check if its a specific time
- New 'xp' event - give a player xp.
- Global objecties (objectives that are active for all players directly after start)
- Global tags and points (tags ad points that are not set for one specific player)
- New 'globaltag' event
- New 'globaltag' condition
- New 'globalpoint' event
- New 'globalpoint' condition
- New 'opsudo' event - Sudo commands with op permissions
- Brewery integration ('drunk', 'drunkquality' and 'hasbrew'conditions, 'givebrew' and 'takebrew' events)
- New 'title' event - display titles without the whole command hassle
- New 'playsound' event - plays a sound
- New 'fly' condition - check if the player is flying with Elytra
- New 'biome' condition - check the player's current biome
- New 'interact' objective - interact with an entity
- Conversations can individually override conversation IO type
- NPCs can be individually hidden from players if ProtocolLib is installed
### Changes
- 'compass' event can now directly set a players compass
- holograms from HolographicDisplays now can display items
- 'movenpc' event now allows multiple locations to create a path
- 'enchant' objective now allows multiple enchantments
- 'particle' event can now create client side only particles
- 'chest' converstionIO now dosn't display messages to chat for the old behaviour use 'combined'
- 'money' event can now notify you about how much you recieved
- 'mmobkill' objective now allows multiple mobs
- Translation system is integrated with BetonLangAPI
- NPC heads in "chest" conversation IO will display correct Citizens skin
- NPC particles (EffectLib integration) can be displayed to individual players
- Condition command allows checking static conditions
- 'testforblock' condition can now check for specific data value
- 'delay' objective and 'folder' event accept more time units
- 'password' objective also accepts commands
- Commands can be tab-completed
### Fixed
- Fixed bug where players could take out items from the chest conversationIO
- Removed possibilities of dropping/transfering quest items and the journal
- Lots of smaller bugfixes

## [1.9.6] - 2017-11-27
### Fixed
- Update version to 1.9.6

## [1.9.5] - 2017-11-27
### Fixed
- Fixed global locations loading before the worlds
- Fixed loading order of Citizens/EffectLib integration
- Fixed restarting of persistent objectives not working correctly
- Fixed "unbreakable" tag not being read from items

## [1.9.4] - 2017-11-02
### Fixed
- Fixed broken integration loading

## [1.9.3] - 2017-11-01
### Fixed
- NPC and mob kills will be correctly registered when killed by indirect means
- Replaced error with a nice message when config updating fails to start
- Unbreakable items are no longer breakable in newer Spigot releases
- Moved compatibility hooks to the first server tick to hook into lazy plugins
- Colors of text in "chest" conversations are now correctly applied over text breaks
- Added a nice message when conversation option is missing "text"
- Fixed a rare crash when NPC was stopped and its target was outside of loaded chunks
- Fixed checking item amounts in the backpack
- Allowed negative data in items for compatibility with dark magics
- Removed Denizen script checking, since it didn't work sometimes

## [1.9.2] - 2017-07-09
### Fixed
- Conversations won't allow taking items from GUI windows
- When using wrong 'point' or 'item' variable there will be a nice error message
- NPCs can be safely despawned while in the middle of a conversation
- Error on '/q reload' when NPC particles are disabled is now gone
- Items for compass buttons are now correctly loaded
### Changes
- These events are now correctly persistent: clear, explosion, lightning, setblock, spawn
- BetonQuest is using bStats instead of McStats

## [1.9.1] - 2017-04-18
### Fixed
- Holograms are now correctly loaded

## [1.9] - 2017-04-03
Notes:
- This version breaks compatibility with plugins hooking into BetonQuest. I'm sorry for that. Ask devs to update these
  plugins.
- The error reporting feature was improved. If you see a lot of error messages when reloading the plugin (not stack
  traces, just regular, human-readable messages), it's probably because there are real problems in your quests.
- BetonQuest won't accept ".yml" extensions at the end of conversation names in "main.yml". If your conversations aren't
  working (the plugin says they don't exist), check if you have these extensions IN THE "MAIN.YML" file and remove them.
### Fixed
- 'action' objective now detects fire interaction
- 'empty' condition now skips armor and off-hand slots
- Items can be used cross-package
- New sound names are now used by default
- Fixed doubled quest items when dropping them is blocked by another plugin
- Lore and name now appear on heads and written books with custom data
- Fix error when trying to add air (empty hand) with "/q item" command
- Main page now can exceed a single page in the journal
- The plugin will reconnect to the database if something goes wrong
- Fishing objective now only accepts stuff from water
- Properties in 'mobkill' objective (left and amount) has switched places
### Changes
- Complete rewrite of item conditioning - read the docs to discover new features (previous syntax is still working
  without any behavior changes)
- Books in items.yml now automatically wrap pages, like the journal and main page
- Main page and entries in the journal can manually split pages with '|' character
- New lines in conversations can be made with "\n"
- Interval in 'delay' objective is now configurable
- 'craft' and 'potion' objectives now use items defined in items.yml file
- Potion items are now defined with 'type:' argument instead of data value
- You can now use spaces between "first" options in conversations
- Static events can now be fired with "/q event - eventID" command
- Locations can have vectors defined directly in instruction strings
- Locations can be variables which resolve to location format
- Point condition can now check exact point amount with 'equal' argument
- In 'chest' conversation IO items can be specified with durability values after a colon
- Mobs spawned with 'spawn' event can have armor, items in hands and custom drops
- Unbreakability of quest items can be disabled (if you want to use "unbreakable" tag instead)
- Ranges in locations are now a separate argument ("10;20;30;world;4" is now "10;20;30;world 4")
- "main.yml" is now the only required file in the package. Empty files can be deleted
- Custom settings (i.e. EffectLib particle effects) are moved from "main.yml" to "custom.yml"
### Added
- Compatibility with Shopkeepers ('shopkeeper' event, 'shopamount' condition)
- Compatibility with PlaceholderAPI ('ph' variable and 'betonquest' placeholder)
- Compatibility with HolographicDisplays (holograms visible based on conditions)
- Compatibility with RacesAndClasses (race, class, exp, level, mana conditions/events/variables)
- Compatibility with LegendQuest (race, class, attribute, karma conditions/variables)
- Compatibility with WorldEdit ('paste' a schematic event)
- New condition 'riding' - check if the player is riding an entity
- New condition 'world' - check the world in which the player is
- New condition 'gamemode' - check player's game mode
- New condition 'achievement' - check if the player has an achievement
- New condition 'variable' - check if a variable matches a pattern
- New event 'lever' - switches a lever
- New event 'door' - opens/closes doors, trapdoors and gates
- New event 'if' - run one of two events, depending on condition
- New event 'movenpc' - move Citizens NPC to a location
- New event 'variable' - set a variable in "variable" objective
- New objective 'vehicle' - entering a vehicle entity
- New objective 'variable' - lets players define their own variables for you to use
- New objective 'kill' - kill players who meet specified conditions
- New objective 'breed' - breed animals (only 1.10.2+)
- New variable '%location%' - resolves to player's location
- Keyword "unbreakable" can be used in items to make them unbreakable
- When a conversation option is selected, a Bukkit event is called (for developers)
- Chat can be paused while in conversation, it will display when finished
- Objectives can be completed for players with "/q objective player complete"
- Option 'full_main_page' controls if the main page is a separate page in the journal
- Mobs spawned with 'spawn' can be "marked"; you can require marked mobs in 'mobkill' objective
- Firework support in items
- Relative package paths, where '_' means "one package up"

## [1.8.5] - 2016-05-14
### Fixed
- Objectives are now correctly deleted with "objective delete" event and do notreappear after "/q reload".
- Objectives are no longer duplicated in the database when using "/q reload".

## [1.8.4] - 2016-05-06
### Fixed
- Conversations are no longer started twice

## [1.8.3] - 2016-05-06
### Fixed
- Events are no longer run in async thread when completing "password" objective
- Replaced stacktrace with error message when objective is incorrect in "objective" event
- Made color codes work with "one_entry_per_page" setting enabled
- Fixed a bug where taken backpack items were not removed from the database
- Quest items can now be equipped
- "die" objective now correctly handles damage done to the player
- Fixed error when conversation is started without any possible options
- Fixed error when killing NPCs with equipment
- Fixed problems with relogging while in conversations with "stop" option enabled
- Fixed error when loading corrupted item from the database
### Changes
- Updater is now based on GitHub Releases, no longer downloads major updates automatically, it is more configurable and
  can also download development versions with "/q update --dev"
### Added
- Added console message about the cause of "/q give" errors (tells you what is wrong with item instruction string)

## [1.8.2] - 2016-02-18
### Fixed
- Fixed NPE when killing a mob without any "mobkill" objectives

## [1.8.1] - 2016-02-18
### Fixed
- Removing journal entries from the database now works correctly
- MobKill objective now correctly handles kills
- Nested package names are now correctly resolved
- The formatting at the end of every main page line is reset
- Fixed Apache dependency problem
- Material name is no longer displayed in "chest" GUI conversations
- Fixed "notify" option in give/take events

## [1.8] - 2016-02-13
Notes:
- As always in big updates, compatibility with plugins hooking into BetonQuest is broken. You need to check if
  everything is working.
### Fixed
- Die objective now reacts to death caused by other plugins
- Static events now are started correctly
- Static events now are canceled correctly
- Action objective now correctly checks locations
- Combat tag is removed after death
- Block, Craft and MythicMobs MobKill objectives now correctly save data
- Take event now correctly takes items from inventory, armor slots and backpack
### Added
- New variable system in conversations (check out the documentation)
- More options for journal, including one entry per page and removing date
- Compatibility with mcMMO (level condition and experience event)
- Compatibility with EffectLib ('particle' event, NPC particles)
- Compatibility with PlayerPoints (points event and condition)
- Compatibility with Heroes (class and skill condition, experience event, Heroes kills in 'mobkill' objective)
- Compatibility with Magic ('wand' condition)
- Compatibility with Denizen (running task scripts with 'script' event)
- Compatibility with SkillAPI (class and level condition)
- Compatibility with Quests (checking for done quests, starting them, custom event reward, custom condition requirement)
- Optional prefix for conversations (contributed by Jack McKalling)
- Optional material for buttons in "chest" conversation IO
- Configurable main page in the journal
- New argument in objectives: "persistent" - makes them repeat after completing
- New condition 'check' - allows for specifying multiple instructions in one
- New condition 'objective' - checks if the player has an active objective
- New condition 'score' - check scores on scoreboards
- New condition 'chestitem' - checks if a chest contains items
- New event 'run' - allows for specifying multiple instructions in one
- New event 'givejournal' - gives journal to the player
- New event 'sudo' - forces the player to run a command
- New event 'compass' - point player's compass to a location
- New event 'cancel' - cancels a quest (as in main.yml)
- New event 'score' - modify scores on scoreboards
- New events 'chestgive', 'chesttake' and 'chestclear' - put and remove items in chests
- New objective 'logout' - the player needs to leave the server
- New objective 'password' - the player needs to type the password in the chat
- New objective 'fish' - catching fish
- New objective 'enchant' - enchanting an item
- New objective 'shear' - shearing a sheep
- New objective 'chestput' - putting items in a chest
- New objective 'potion' - brewing a potion
- New commands: /cancelquest and /compass - directly open backpack sub-pages
- New subcommand '/q delete' - delete all specific tags/points/objectives/entries
- New subcommand '/q rename' - rename all specific tags/points/objectives/entries
- New subcommand '/q give' - gives you an item from items.yml
### Changes
- Administrative messages are now English-only in new installations
- Journal event can remove entries from the journal
- In conversations, %quester% variable changed to %npc%
- In inventory GUI there is NPC's text in every option, for convenience
- Conversations can point to NPC options in other conversations within the package
- You can use spaces between events, conditions and pointers in conversations
- All tags and points are internally associated with a package now
- Some conditions are now static and persistent (just like events)
- Point event can now multiply points
- Vault Money event can now multiply money
- Journal event can now use "update" argument for updating variables on the main page
- Packages can now be moved to another directories
- Quest cancelers are now defined in a more convenient way
- /q command renamed to /betonquest, /j to /journal; previous forms are now aliases
- Conditions and events in objective instructions (and conditions in event instructions) can now be defined with "
  condition:" and "event:" argument (without "s" at the end)

## [1.7.6] - 2015-10-17
### Fixed
- Conversation can no longer be started multiple times at once if it happens on the same tick
### Added
- Dutch translation by Jack McKalling

## [1.7.5] - 2015-09-12
### Fixed
- Restored compatibility with MythicMobs 2.1.0

## [1.7.4] - 2015-08-29
### Fixed
- Fixed error when player was quitting with active "stop" conversation while he had not changed his language with /ql
  command
### Changes
- Inventory GUI will close itself if there's nothing left to display

## [1.7.3] - 2015-08-20
### Fixed
- Combat tagging does not work if the attack has been canceled
### Changes
- Options in conversation can also be defined using "event:", "condition:" and "pointers:" argument names (with and
  without 's' at the end). "text:" argument is unchanged.

## [1.7.2] - 2015-07-27
### Fixed
- "mobkill" objective now displays correct amount of mobs left to kill
- "delay" objective can be set to 0 delay

## [1.7.1] - 2015-07-19
### Fixed
- Quests are loaded after other plugins register their types
- Journal condition correctly resolves package names
### Changes
- Updated French translation

## [1.7] - 2015-07-17
Notes:
- BetonQuest no longer supports servers without UUID handling
- There were a lot of changes since previous version, check carefully if everything is working
- Compatibility with plugins hooking INTO BetonQuest is broken, they need to update
### Fixed
- Objectives no longer mysteriously double events
- Greatly improved performance in almost every aspect
- Finally fixed issues with special characters on some servers
- Fixed database saving/loading issues
- Fixed player options in conversations being white on next lines when using tellraw
### Added
- Quest canceling system
- New inventory GUI for conversations
- Added the "random" parameter in "folder" event - choose randomly X events to fire
- Action objective can be "canceled" - the click will not do anything
- Added "static events" mechanism for firing events at specified time of the day
- Optional message when the player is pulled back by stop option
- Optional message for take and give events
- Optional message when advancing in "block" and "mobkill" objectives
- Variable system for quick changing quest parameters (for example location of a quest)
- "/q vector" command for easy calculating location vector variables
- New "empty" condition - amount of empty inventory slots
- New "party" condition - manages the conditions in the party
- New "monsters" condition - true if there are monsters in the area
- New "clear" event - kills specified monsters in the area
- New "region" objective - reach WorldGuard region
- Blacklist of commands which cannot be used while in conversation
- Option to disable compatibility with other plugins
- Added remove_items_after_respawn option - for servers using keepInventory gamerule
### Changes
- The plugin now uses package system: configuration has been moved into "default" package
- Objectives has returned to "objectives.yml" - it's improving performance
- The database is now updated in real time
- All quests can (but don't have to) be translated into multiple languages
- Players can change their language with /questlang command
- Conversations with stop option are resumed when the player logs out and in again
- Metrics are now toggled in PluginMetrics/config.yml
- All conditions, events, objectives, conversations etc. are loaded when the plugin starts/reloads
- Citizens NPC will stop when talked to
- Quest blocks cannot be placed, quest items will not break
- Conversations cannot be started while in combat
- Cannot fight while in conversation
- Tellraw conversations no longer spam the console
- Mobs can be spawned with a name (spawnmob event, "name:" argument)
- /q command is now more beautiful
- Removed unnecessary argument prefixes from conditions and events
- Removed "tag:" from objective instruction strings
- Conversations no longer need those empty lines everywhere ('')
- Dependencies updated: WorldGuard/WorldEdit 6.1, MythicMobs 2.0.4

## [1.6.2] - 2015-04-10
- Fixed errors on data loading when MySQL is being used.
- Changes messages system to use simple file as default. If you want to use advanced translation just rename "
  advanced-messages.yml" to "messages.yml".

## [1.6.1] - 2015-03-26
- Fixed errors on updating journals when using MySQL.

## [1.6] - 2015-03-16
Notes:
- There is a bug/feature in 1.8 which adds '§0' at the end of every line in books generated by plugins. This breaks the
  conditions/events based on books with more than one line of text. The detailed instruction on how to work it around is
  in "Other important stuff" chapter, in the part about items.
### Fixed
- Items given by event that don't fit in the inventory will now drop instead of being deleted This does not apply to
  quest items, they will be added to backpack
- Events fired from conversations won't throw async errors
- Conversation can be started after plugin's reload without relogging
- /q reload no longer lags the server
- Corrected description in /q command
- Added input validation for global locations - if event is incorrect it will display an error instead of breaking the
  whole functionality
- The plugin should run fine on machines not supporting some special characters
- Inverted item condition now behave correctly
- Time condition now checks time correctly
### Added
- Added backpack for storing quest items, which cannot be dropped in any way
- Added database backups
- Added prefix for the database. New installations will use "betonquest_" prefix for tables, existing configuration will
  use empty prefix to maintain compatibility with other programs
- Players can chat while in conversations by prefixing their messages with '#' character
- New "random" condition - true with specified probability
- New "sneak" condition - true if player is sneaking
- New "journal" condition - true if player has journal entry
- New "testforblock" condition - true if block at given location matches given material
- New "arrow" objective - completed when arrow hits the specified target
- New "experience" objective - completed when player reaches certain level
- New "npcinteract" objective - completed when player right-clicks Citizens NPC
- New "damage" event - damages the player
- Skript support (event, effect and condition)
- WorldGuard support (region condition)
- Errors are logged to the "error.log" file in "logs" directory
- Debug option in config.yml for logging plugin's activity to "debug.log" file
- New commands for opening backpack: b, bb, backpack, bbackpack or betonbackpack
- Items are now aware of leather armor color, head owner and enchantments in books
### Changes
- Added and changed a lot of subcommands in /q command:
    - event and condition can be run for every online player
    - tag, point, objective and (new) journal can edit every (even offline) player
    - config (new) can set configuration files from command line
    - backup (new) backups the whole configuration and database
- Folder event now runs these events even after the player logs out: command, tag, objective, delete, point, setblock
- Changed /j command to open the backpack instead of just giving the journal
- Tellraw clicking on options in conversation now ignores old (used) options
- Using color codes in journal entries is now possible
- Give/take events and item condition can now check for multiple items with syntax 'give stick:2,stone:4,sword'
- Give/take events and item/hand conditions can now check for items only without enchantments/effects/name/lore etc.
- Inverting condition is now done by prefixing their name with "!" (in the place where you use them, like conversation,
  not in conditions.yml)
- Configuration updater is no longer based on plugin's version
- Backup files are now kept in "backups" directory, old ones are moved to it
- Changed internal structure of the code (may matter to developers - QuestEvent, Condition and Objective classes has
  been moved from "core" package to "api", update your imports)

## [1.5.4] - 2015-03-12
- This version is almost the same as 1.5.3. The only difference is that it can load database backups created by 1.6
  version. When updating to 1.6, the database format will change, so it won't be possible to go back, unless by loading
  the backup using this version of the plugin.

## [1.5.3] - 2014-12-26
- Small fix of /q purge command not working on offline players.

## [1.5.2] - 2014-12-23
- Fixed errors that were spamming the console when a player with active Location objective was teleporting to other
  worlds.

## [1.5.1] - 2014-12-22
### Changes
- Multiple tags in one event are now possible
- Change /q event command to run from console
- Add color codes to item's name and lore
- Fix "stop" option in conversations not working
- Fix NPE on unknown answer in conversations

## [1.5] - 2014-12-21
### Changes
- Added support for MythicMobs and Vault (see wiki for more info)
- AutoUpdater is now enabled by default! If you want you can change this and reload the plugin, nothing will be
  downloaded in that case
- Books saving format has changed. All books were automatically converted, but you need to check them if everything
  looks like it's supposed to.
- Command event accepts multiple commands separated by "|", eg. "command say beton|say quest"
- Event command now accepts optional <name> argument at the end; this will fire event for <name> player. eg. "/q event
  wood_reward Steve"
- Journal title and lore can now use colors (&4 etc.) and journal is colorful; options in config.yml
- Added aliases for /q command: bq, bquest, bquests, betonquest, betonquests, quest, quests
- Added aliases for /j command: bj, journal, bjournal, betonjournal
- Objectives are now defined directly in event instruction, not in objectives.yml (which was deleted, if you want to
  restore something check the backup)
- Replies in conversations are now optionally clickable (tellraw option in config.yml)
- Added permission for starting a conversation: betonquest.conversation
- Conversation starting/ending, updating journal, plugin's update and full inventory can now make sounds; you can find a
  list of possible values here: jd.bukkit.org/rb/apidocs/org/bukkit/Sound.html
- Conditions for events are now defined as 'event_conditions:' instead of simply 'conditions:'. This is to distinguish
  conditions for objectives and for events, as both of them can exist in one instruction
- Updater is now run when disabling the plugin (it does matter if your server restarts every night)
  Notes:
- All Objective events has been converted to new format. The objectives.yml file has been deleted, so if it contained
  any objectives that weren't covered by an event they may seem lost. However there is a backup file and you can easily
  extract everything from it. Please refer to the wiki to learn how objectives are now defined or just study converted
  ones (it's pretty straightforward).
- AutoUpdater is now enabled by default. Every future update will be working exactly like before, all changes will be
  automatically updated by a converter, there is always a backup and you are informed about all changes in this file. So
  it's pretty safe to say that keeping this plugin up to date won't give you any trouble. If you don't want to have
  latest fixes and features you can disable updating but this will make the developer sad.
- Because of changes in how books behave since 1.8 you may experience some strange bugs with saving books to items.yml.
  Generally you should open a book before saving it using /q item command. And don't start or end your books with "
  character, as it's part of a workaround of this bug/feature.

## [1.4.3] - 2014-12-15
- Removed debug messages from ActionObjective. You could have told me, any of you guys...

## [1.4.2] - 2014-12-09
- Really fixed an updater.

## [1.4.1] - 2014-12-09
- Fixed few bugs in Action objective.
- Fixed updater, hopefully.

## [1.4] - 2014-12-07
### Changes
- Conversations are now divided into multiple files in "conversations" directory
- Items are now saved to items.yml file and referenced by "take", "give", "item" and "hand" events/conditions
- Added /q item <itemID> command which saves currently held item to the config as specified itemID
- Added location to Action objective, which checks the location of the block (unlike location condition which checks
  location of the player)
- Added /q event <eventID> command which fires specified event
- Fixed multiple bugs with conversation starting and ending
- Block NPCs can now be used with Citizens enabled
- Added NPCKill objective for killing NPCs
- Added SetBlock event for setting a block at specified location
- Improved Material matching in configs
- Modified Action objective for greater flexibility:
    - It is now possible to detect clicking in air
    - It is no longer possible to detect clicking on any block (as this accepts clicking on air)
    - Can be used to detect book reading (with help of updated Hand condition)
- Added AutoUpdater; it's disabled by default Notes:
- Conversion of configuration should have been done automatically, you don't have to worry about anything. If something
  went wrong you can revert changes from generated backup file, which contains all your previous configs.
- You can enable AutoUpdater by setting "autoupdate" to true in config.yml. It is completely safe because all next
  versions will generate backups and convert all files automatically. You will be notified on joining the server about
  new changelog file.
- Please refer to the wiki for changes in formatting instruction strings for various
  things: https://github.com/Co0sh/BetonQuest/wiki
- You probably should also change names of converted items to something else than "item12". But that works too of
  course.

## [1.3] - 2014-11-30
### Changes
- UUID support (optional)
- NPCs made from a clay block, head and sign, for servers without Citizens2 plugin
- Global, long and persistent delay for events (as an objective)
- Folder event for multiple events, with optional short delay
- French translation (thanks to fastlockel)
- If you want to convert names to UUIDs run the plugin once and then change in the config "uuid: false" to true. Do not
  touch the "convert: true" option unless you want your database wiped! Conversion will happen on next plugin reload (
  eg. /q reload). This is not revertable!
- Remember to backup your config files before updating! It shouldn't destroy anything but you never know.

## [1.2] - 2014-11-23
- Global locations now automatically run only once, no need for blocking it with tags and conditions. They use however
  tags that follow the syntax "global_<tag>", where <tag> is global location objective tag.
- Added optional respawn location for cancelled death objective, just add "respawn:100.5;200;300.5;world;90;0" to
  instruction string.
- Added German translation, thanks to coalaa!
- Added optional movement blocking while in conversation, just add option "stop: true" or "stop: false" in every
  conversation.
- Changed priority of conversation chat event to lowest, should work even for muted players.
- Fixed data values in block objective.
- Added metrics, you can disable them by setting "metrics: false" in config.yml
- Added support for SQLite, plugin will use it when connecting to MySQL fails.
- Fixed death objective not working every time and not removing all effects.

## [1.1] - 2014-11-08
- Fixed many bugs including but not limited to:
    - negated conjunction condition
    - unnecessary debug messages
    - not working global locations
- Replaced config examples with default quest
- Leaving data values in item's definition will make plugin ignore data value in most cases
- Improved journal to stop text leaks
- Item names now replace _ with spaces

## [1.0] - 2014-11-06
- Initial release<|MERGE_RESOLUTION|>--- conflicted
+++ resolved
@@ -59,14 +59,11 @@
 - `burn` event - ignites player for given seconds, supports variables
 - `velocity` event - throws the player by a vector (can be variable) with a direction and modification
 - `block` objective - added argument `noSafety` which disables removing progress when the player does the opposite of what the objective asks for
-<<<<<<< HEAD
+- `hunger` condition and event
+- `variable` condition - forceSync argument forces the condition to be checked on the main thread 
 - holograms
     - variable support
     - top lists ordered by point values of players
-=======
-- `hunger` condition and event
-- `variable` condition - forceSync argument forces the condition to be checked on the main thread 
->>>>>>> b110da3d
 - Things that are also added in 1.12.X:
     - new line support for `journal_lore` in `messages.yml`
     - FastAsyncWorldEdit compatibility

# Changelog
All notable changes to this project will be documented in this file.

The format is based on [Keep a Changelog](https://keepachangelog.com/en/1.0.0/), and this project adheres
to [Semantic Versioning](https://semver.org/spec/v2.0.0.html).

## [Unreleased] - ${current-date}
### Added
- Logging
    - Ingame logging
        - Logging during `/q reload`
    - New command `/q debug ingame`
    - Debug logging to separate file
    - Log history length can be freely configured
- add AureliumSkills Compatiblity
    - added AureliumSkillsLevelCondition
    - All existing users must add aureliumskills: 'true' to their config.yml's hook section.
    - added AureliumStatsLevelCondition
    - added AureliumSkillsLevelExperienceEvent
- add LuckPerms context integration for tags
    - All existing users must add luckperms: 'true' to their config.yml's hook section.
- added Event Schedules to replace old static-events system
- NotifyIO "totemIO"
- Support for MythicLib
- player attribute to QuestCompassTargetChangeEvent
- added PlayerObjectiveChangeEvent, PlayerJournalAddEvent, PlayerJournalDeleteEvent
- Allow %player% variable for PLAYER_HEAD quest items
- allow access to objective variable properties from other packages
- allow point variables from other packages
- API method in objective API that starts and stops it per player
- config option `journal.show_in_backpack` to remove the journal from the backpack
- config option `journal.lock_default_journal_slot` to lock the journal to the `default_journal_slot`
- config option `journal.give_on_respawn` to add the journal to the inventory after the player respawns
- compass now supports items from other packages
- new messages.yml entries `inventory_full_backpack` and `inventory_full_drop` to have more specific messages,
  when the inventory of the player is full
- `menu` conversationIO option `npc_name_newline_separator`
- added `q download` command
- `freeze` event - ProtocolLib compatibility feature: Blocks the player from moving for the specified amount of ticks
- `command` objective
- `equip` objective
- `delay` objective - now support variables
- `opsudo` event - now supports variables
- `variable` condition - now supports variables
- `bossbar` notify style now supports variables for the `progress` argument
- `delay` objective property: `rawSeconds`
- `fish` objective now has `hookLocation` and `range` settings.
- `burning` condition
- `inconversation` condition
<<<<<<< HEAD
- `mmspawn` event now has argument `target` Makes the spawned mob target the player
- `mmspawn` event now has argument `private` Visually hides the spawned mob from other players. Does not stop sound or particles
- `mmspawn` event now supports the `marked` argument
- `mmobkill` objective now supports the `marked` argument
=======
- `heroesattribute` condition - Heroes compatibility feature: Checks a player's level for a particular attribute against a value
>>>>>>> 5babb1ad
- Things that are also added in 1.12.X:
    - new line support for `journal_lore` in `messages.yml`
    - FastAsyncWorldEdit compatibility
    - curly braces in math.calc variables for using variables with math symbols
    - Vietnamese translation
    - added invOrder setting to (mmoitem)take event
    - Version checks for ProtocolLib and Shopkeepers support
    - `mmoitemtake` event and `mmoitem` condition - now also check the backpack
        - this will not work until the item rework / until the backpack contains NBT data
### Changed
- Java 17 is now required
- changed package names from `pl.betoncraft.betonquest` to `org.betonquest.betonquest`
- Changed quest package structure
    - Quest packages are now searched and loaded from the folder `BetonQuest/QuestPackages/`
    - Quest packages can now contain more quest packages in sub folders
    - Relative paths can now navigate downwards and not only upwards
    - `main.yml` was renamed to `package.yml`
    - Any file and folder structure with any file and folder names is now allowed, except `package.yml`, as that file
      indicates a quest package
    - `events`, `objectives`, `conditions`, `journal` and `items` are now defined in a config section matching their
      names
    - `conversations` and `menus` are now defined in a config section matching their names and a unique identifier like
      the file name before
- all objectives that can be advanced without directly completing now support notify
- all objectives that can be advanced without directly completing now support `left`, `amount` and `total` variables
    - the `left` and `amount` variables of some objectives were swapped and have been corrected: `left` is the amount
      left, `amount` is the amount done
- AureliumSkills updated to version Beta1.2.5
- PikaMug Quests updated to version 4.1.3
- Items now support AIR
- Menus now support new `click` options `shiftLeft`, `shiftRight` and `middleMouse` to execute events on item clicks
    - Therefore `left` and `right` in the `click` section no longer include shift clicks
- `folder` event - now executes events immediately if no delay is set
- `weather` event - now has an optional variable duration (in seconds) and an optional world param
- `chestput` objective - can now block other players from accessing a chest while someone is putting items inside
- Things that are also changed in 1.12.X:
    - math variable now allows rounding output with the ~ operator
    - French translation has been updated
    - `action` objective - cancels now the event, before other plugins check for it (better third-party support)
### Deprecated
### Removed
- deprecated internals, code and old features
- Support for MMOLib
- `message` event
- `title` event
- `playsound` event
### Fixed
- q version now works again
- RPGMenu error when teleport events are used as click events
- RPGMenu bound items not always working
- npc_holograms do now show errors during reload and not one tick later
- first slot in backpack stays empty when journal is in player inventory
- npc_holograms are not shown correctly with multiple defined npcs
- spectator mode is now disabled for chest conversation io to prevent being stuck in the conversation
- packet chat interceptor does not catch action bar anymore
- time event does not work with floating point values
- `location` objective - is now more robust if the player changes a world
- `brew` objective - now counts newly brewed potions even if there were already some potions of the desired type in
  other slots present
- `menu`(open) event - showed the previous menu again
- Things that are also fixed in 1.12.X:
    - parsing of math variable
    - Citizens compatibility for not spawned NPCs
    - NotifyIOs are case-sensitive
    - all mmo objectives trigger for everyone
    - tags and points are now thread safe
    - compatibility for packet interceptor on papermc
    - NPC hider for not spawned NPCs
    - Conversation IO Chest load NPC skull async from Citizens instead of sync
    - block selector didn't respect regex boundary
    - block selector regex errors are now properly handled
    - `default_journal_slot: -1` now uses the first free slot instead of the last hotbar slot
    - PacketInterceptor sync wait lag
    - notifications using the chatIO were catched by the conversation interceptor
    - global variables didn't work in quester names
    - quest items couldn't interact with any blocks, which also prevented them from mining blocks
    - backpack passing references instead of clones
    - fixed combat event packet that changed with MC 1.17
    - fixed hooking in ProtocolLib
    - max_npc_distance was set to 5.3 to prevent instant quiting of conversations
    - conversation IO menu sometimes leave an armorstand spawned
    - sometimes messages in a conversation are not send when packet interceptor is used
    - added missing config options to the default config
    - quest item empty name comparison
    - customized built-in messages that use the advancementIO
    - fix books not parsing color codes
    - BlockSelector without a namespace but starting with `:` did not work and threw an exception
    - exception during reload, when npc_holograms are disabled
    - mmoitems item creation only worked with uppercase id's
    - reload with an invalid PlayerHider causes a NPE
    - QuestItems could be eaten, this was caused by a changed mc behaviour
    - notify IO `subtitle` and `title` with only a subtitle was not send
    - npcHider not working for citizens with a ModelEngine trait
    - 1.19 ProtocolLib warnings about deprecated packages
    - conversation IO chest did not show the correct NPC heads
    - `npcrange` objective - is triggered at wrong time
    - `command` event - includes 'conditions:...' into the command
    - `craft` objective - multi-craft, drop-craft, hotbar/offhand-craft, shift-Q-craft and any illegal crafting is
      correctly detected
    - `mmobkill` objective - notify argument not working correctly
    - `mmoclass` condition - used the class display name instead of the class ID to compare classes
    - `mmoitemgive` event - did not check if the item actually exists
    - `fish` objective - didn't count the amount of fish caught in one go (if modified by e.g. mcMMO)
    - `smelt` objective - only taking out normally did count, shift-extract got canceled
    - `variable` objective - empty values don't break on player join
    - `password` objective - case insensitive did not work if the password contained upper case letters
    - `shear` objective - sheep couldn't have underscores in their names
    - `compass` event - now allows global variables
    - `entities` condition and `clear` event - now support not living entities
    - `command`, `sudo` and `opsudo` events - didn't work with conditions
    - `interact` objective - did not work with armorstands
    - `action` objective - for `any` block ignored location
    - `weather` event - storm did not work
    - `run` event - NPE when run as static event / schedule
### Security
- it was possible to put a QuestItem into a chest
- bump log4j dependency 2.15.0 to fix CVE-2021-44228
- `take` event - is now threadsafe

## [1.12.1] - 2021-02-05
### Added
- Ingame update notification if the updater found an update
### Changed
### Deprecated
### Removed
### Fixes
- The Autoupdater got a small fix, and the fail safety for broken downloads was improved
- `npcrange` objective does not throw errors when the player is in a different world than the NPC
- The block objectives notify could not be disabled
- fixed ConcurrentModificationException in EntityHider
- fixed notify enabled by default for some objectives
- fixed some grammar mistakes in debug messages
- fixed npc teleport and walk operations in unloaded chunks
- fixed inaccurate location variable decimal rounding
- fixed NullPointerException for NPCs with conversation
- fixed resuming to path finding when conversation interrupt movement
- fixes Die objective teleporting player during the tick
### Security

## [1.12.0] - 2021-01-10
### Added
- Tags and Objectives can now be removed with a static event for all players, even if they are not online
    - deletepoint event can now also be called to delete all points for all players
    - journal del event can now also be called as static
- Added integration for TeamRequiem plugins (MMOCore, MMOItems, MMOLib)
    - Conditions:
        - MMOClass condition (type & class)
        - MMOProfession condition
        - MMOAttribute condition
        - MMOItems item condition (item in inventory)
        - MMOItems hand condition (item in main/offhand)
        - MMOLib stats condition  (a ton of stats from Core and Items combined)
    - Objectives:
        - Level X Profession to X Level
        - Craft / Upgrade X Item within Inventory
        - Craft X item
        - Apply Gem Stone to Item
        - Upgrade Item via Consumable
        - Cast Item ability
        - Cast Class ability
        - Mine MMOBlock
    - Events:
        - Add mmo class level or exp
        - Add mmo professional level or exp
        - Add Skill points
        - Add attribute points
        - Add attribute reallocation points
        - Add class points
        - Give Item ️
        - Take Item
- equal argument for condition 'empty'
- Condition 'wand' can now have an option '
- Implementing 1.15 support for Events and Conditions
- New Chat event, that write chat messages for a player
- Added 'pickup' objective
- Added stopnpc event, that will stop the movenpc event
- Added teleportnpc event, that will stop the movenpc event and teleport the npc to a given location
- Added option check_interval for holograms in custom.yml and added GlobalVariable support
- Added deletepoint event to delete player points
- Added mythicmobdistance condition that will check if a specific MythicMobs entity is near the player
- Added level argument to 'experience' objective and condition
- Added prefix argument in password objective
- Added level argument to 'experience' objective and condition
- Added prefix argument in password objective
- Added fail argument in password objective
- Added notify option to point event
- Added an interceptor that does not intercept: 'none'
- Added ConditionVariable. It returns true or false based on whether a player meets a condition.
- Improved bStats
- Added login objective
- Added period argument to folder event
- Added variable support to the Notify system
- Added variable support to the PickRandomEvent
- Added "acceptNPCLeftClick: true / false" config option
- Added optional "minlevel" and "maxlevel" arguments to mmobkill objective
- Added new options 'inside/outside' for npcrange objective, support for multiple npcs and improved performance
- Added new Event QuestCompassTargetChangeEvent that is triggered when a new CompassTarget is set. It is also possible
  to cancel it
- added multi language support for Notify system
- Added 'notifyall' event to broadcast a notification
- Added new notification IO 'sound'
- Added 'jump' objective
- Added left, amount and total properties to player kill objective
- Added 'neutralMobDeathAllPlayers' argument to the `mmobkill` objective
- Added custom model data support for items
- Added new config option 'npcInteractionLimit' default 500 that limits the click on an NPC to every x milliseconds
- Added PlayerHider to hide specific players for specified players
### Changed
- devbuilds always show notifications for new devbuilds, even when the user is not on a _DEV strategy
- Items for HolographicDisplays are now defines in items.yml
- Command 'bq rename' can now be used for globalpoints
- The old updater was replaced with a new one
- AchievementCondition is replaced with AdvancementCondition
- Renamed objective Potion to Brew
- Renamed 'monsters' condition to 'entities'
- Renamed 'xp' event to 'experience'
- new config option mysql.enabled
    - if you already have an installation, you can add this manually to get rid of the mysql warning during startup
- events in conversation options are now executed before npc or player responses are printed
- message event now ignores chat interceptors during conversation
- tame objective now works with all tamable mobs, including possible future ones
- improved chestput waring for locations without a chest
- reworked location variable: %location.(xyz|x|y|z|yaw|pitch|world|ulfShort|ulfLong)(.NUMBER)%
- multiple conditions and objectives now use the block selector. The same applies for the setblock event.
- static events now allow comma separated event list
- changed the `npc_effects` behavior to be package wide instead of global if no NPC is defined in the custom.yml
- EventHandlers in general updated to ignore cancelled events
- improved performance for condition checks (Bug where it took seconds to check for conditions)
- improved performance for conversation checks (Bug where it took seconds to check for conversation options)
- The plugin will no longer be loaded before the worlds are loaded
- Citizens Holograms are now more robust on reload and reload faster
- Added player death/respawn behavior to Region Objective and improved performance
- changed smelting and fish objective from material to BlockSelector
### Deprecated
- Marked message event for removal in BQ 2.0
- Marked playsound event for removal in BQ 2.0
- Marked title event for removal in BQ 2.0
### Removed
- Removed Deprecated Exceptions
- Removed RacesAndClasses support
- Removed LegendQuest support
- Removed BoutifulAPI support
- Removed the CLAY NPC
- removed legacy material support
- removed BetonLangAPI support
- removed PlayerPoints support(this can still be used via Vault)
### Fixes
- event priority for block objective
- linebreaks in strings
- notify:1 for block objective did not work
- asynchronous database access for objectives
- Renaming an NPC will not cause an NPE for a NPC Hologram
- Objective 'craft' now supports shift-clicking
- Fixed generation of default package
- fixed line breaks
- fixed events notify interval of 1
- fixed potion/brew objective notify
- fixed the bug and removed its workaround when chest converationIO has no available start points
- fixed journal line breaking
- fixed movement of movenpc event
- fixed npcmove event
- fixed a bug, where a player causes an exception when he spams right left clicks in menu conversationIO
- fixed outdated Brewery dependency
- fixed message duplication when using the packet interceptor
- fixed Journal interaction with Lectern
- fixed QuestItems ignoring durability
- fixed QuestItem interaction with Lectern, Campfire and Composter
- update journal after closing magic inventory
- fixed lever event not toggling the lever
- fixed ConcurrentModificationException in PlayerData
- fixed issue where the PacketInterceptor prints the message tag in the chat
- fixed database backups breaking with some languages
- fixed when PlaceholderAPI variables contains dots
- fixed quester name not support & as color code
- fixed Region Objective listen to player teleport event
- packet Interceptor stops 1 second AFTER the end of the conversation to allow slow messages to still have its chat
  protection
- fixed notify couldn't use variables that contain `:`
- improved stability for brew objective when other plugins affect brewing
- fixed region and npcregion condition
- fixed debugging does not start on server startup
- fixed ghost holograms caused by reloading BQ
- fixed deadlock(Server crash) in Conversations with a large amount of npc and player options with a large amount of
  conditions
- fixed door event not working correctly
- fixed `1 give` command exceptions
### Security
- fixed issue, where objectives that count things are out of sync with the database. This has also affected BungeeCord
  support

## [1.11.0] - 2020-01-02
### Added
- Support Minecraft 1.8 - 1.13.2+
- New Block Selector to select blocks by material and attributes. Can use wildcards as well.
- New 'mooncycle' condition - Determine what phase the moon is in
- Chest ConversationIO can now be configured to show NPC text per option.
- New 'extends' keyword in conversation to allow inheritance
- New 'conversation' condition that will return true if there is at least 1 conversation option available to an NPC
- New 'nujobs_canlevel' condition - True if player can level in Jobs Reborn
- New 'nujobs_hasjob' condition - True if player has job in Jobs Reborn
- New 'nujobs_jobfull' condition - True if a job is full in Jobs Reborn
- New 'nujobs_joblevel' condition - True if player has level in Jobs Reborn
- New 'nujobs_addexp' event - Add experience to player in Jobs Reborn
- New 'nujobs_addlevel' event - Add a level to player in Jobs Reborn
- New 'nujobs_dellevel' event - Remove a level from player in Jobs Reborn
- New 'nujobs_joinjob' event - Joins a player to a job in Jobs Reborn
- New 'nujobs_leavejob' event - Leaves a job in Jobs Reborn
- New 'nujobs_setlevel' event - Set a player's level in Jobs Reborn
- New 'nujobs_joinjob' objective - Triggers when player joins job in Jobs Reborn
- New 'nujobs_leavejob' objective - Triggers when a player leaves job in Jobs Reborn
- New 'nujobs_levelup' objective - Triggers when a player levels up in Jobs Reborn
- New 'nujobs_payment' objective - Triggers when a player receives money from Jobs Reborn
- New Notification System
- New 'notify' event - Create custom notifications on the ActionBar, BossBar, Title, Subtitle and Achievement
- New 'menu' conversation IO - Requires ProtocolLib. See: https://www.youtube.com/watch?v=Qtn7Dpdf4jw&lc
- New 'packet' chat interceptor - Requires ProtocolLib.
- new '/q debug' command - Enable or disable the debug mode
### Changes
- Event 'effect' can have 'ambient', 'hidden' and 'noicon' parameters
- Event 'effect' has '--ambient' parameter deprecated with a non fatal warning.
- Priority for 'journal_main_page' entries not unique anymore, it only orders the entries. Same priority sort it
  alphabetic
- Objective 'interact' can have 'loc', 'range' parameters
- Objective 'region' can optionally have 'entry' and/or 'exit' to only trigger when entering or exiting named region
- The old 'Debug' class was replaced by a more useful and powerful 'LogUtils' class
### Fixed
- Resolve variables in journal pages.
- WATER and LAVA can be specified in Action Objective
- Journals without dates now don't leave blank lines
- Journal separator can be disabled or customized
- NPCs now spawn correct, if they have a npc_hologram
- fixed NPE when no journal entry exists
- The default package is now compatible with all versions

## [1.10] - 2019-09-16
- Development versions can be full of bugs. If you find any, please report them on GitHub Issues.
- This version is only compatible to Shopkeepers v2.2.0 and above
### Added
- npc holograms above the head that follow the npc (requires HolographicDisplays)
- New 'facing' condition - check if player is facing a direction
- New 'looking' condition - check if player looks at a block
- New 'deleffect' event - delete potion effects of a player
- New '%citizen%' variable - display a npcs name or coordinates (requires Citizens)
- New 'npcrange' objective - player has to go towards a npc (requires Citizens)
- New 'npcdistance' condition - check if a player is close to a npc (requires Citizens)
- New 'npclocation' condition - check if a npc is at a location (requires Citizens)
- New 'npcregion' condition - check if a npc is inside a region (requires Citizens & WorldGuard)
- New 'killmob' event - remove the mobs that you spawned with 'spawn' event
- New '/q version' command - get the version used
- New 'partialdate' condition - check if the date matches a pattern
- New 'dayofweek' condition - check if its weekend or monday
- New 'realtime' condition - check if its a specific time
- New 'xp' event - give a player xp.
- Global objecties (objectives that are active for all players directly after start)
- Global tags and points (tags ad points that are not set for one specific player)
- New 'globaltag' event
- New 'globaltag' condition
- New 'globalpoint' event
- New 'globalpoint' condition
- New 'opsudo' event - Sudo commands with op permissions
- Brewery integration ('drunk', 'drunkquality' and 'hasbrew'conditions, 'givebrew' and 'takebrew' events)
- New 'title' event - display titles without the whole command hassle
- New 'playsound' event - plays a sound
- New 'fly' condition - check if the player is flying with Elytra
- New 'biome' condition - check the player's current biome
- New 'interact' objective - interact with an entity
- Conversations can individually override conversation IO type
- NPCs can be individually hidden from players if ProtocolLib is installed
### Changes
- 'compass' event can now directly set a players compass
- holograms from HolographicDisplays now can display items
- 'movenpc' event now allows multiple locations to create a path
- 'enchant' objective now allows multiple enchantments
- 'particle' event can now create client side only particles
- 'chest' converstionIO now dosn't display messages to chat for the old behaviour use 'combined'
- 'money' event can now notify you about how much you recieved
- 'mmobkill' objective now allows multiple mobs
- Translation system is integrated with BetonLangAPI
- NPC heads in "chest" conversation IO will display correct Citizens skin
- NPC particles (EffectLib integration) can be displayed to individual players
- Condition command allows checking static conditions
- 'testforblock' condition can now check for specific data value
- 'delay' objective and 'folder' event accept more time units
- 'password' objective also accepts commands
- Commands can be tab-completed
### Fixed
- Fixed bug where players could take out items from the chest conversationIO
- Removed possibilities of dropping/transfering quest items and the journal
- Lots of smaller bugfixes

## [1.9.6] - 2017-11-27
### Fixed
- Update version to 1.9.6

## [1.9.5] - 2017-11-27
### Fixed
- Fixed global locations loading before the worlds
- Fixed loading order of Citizens/EffectLib integration
- Fixed restarting of persistent objectives not working correctly
- Fixed "unbreakable" tag not being read from items

## [1.9.4] - 2017-11-02
### Fixed
- Fixed broken integration loading

## [1.9.3] - 2017-11-01
### Fixed
- NPC and mob kills will be correctly registered when killed by indirect means
- Replaced error with a nice message when config updating fails to start
- Unbreakable items are no longer breakable in newer Spigot releases
- Moved compatibility hooks to the first server tick to hook into lazy plugins
- Colors of text in "chest" conversations are now correctly applied over text breaks
- Added a nice message when conversation option is missing "text"
- Fixed a rare crash when NPC was stopped and its target was outside of loaded chunks
- Fixed checking item amounts in the backpack
- Allowed negative data in items for compatibility with dark magics
- Removed Denizen script checking, since it didn't work sometimes

## [1.9.2] - 2017-07-09
### Fixed
- Conversations won't allow taking items from GUI windows
- When using wrong 'point' or 'item' variable there will be a nice error message
- NPCs can be safely despawned while in the middle of a conversation
- Error on '/q reload' when NPC particles are disabled is now gone
- Items for compass buttons are now correctly loaded
### Changes
- These events are now correctly persistent: clear, explosion, lightning, setblock, spawn
- BetonQuest is using bStats instead of McStats

## [1.9.1] - 2017-04-18
### Fixed
- Holograms are now correctly loaded

## [1.9] - 2017-04-03
Notes:
- This version breaks compatibility with plugins hooking into BetonQuest. I'm sorry for that. Ask devs to update these
  plugins.
- The error reporting feature was improved. If you see a lot of error messages when reloading the plugin (not stack
  traces, just regular, human-readable messages), it's probably because there are real problems in your quests.
- BetonQuest won't accept ".yml" extensions at the end of conversation names in "main.yml". If your conversations aren't
  working (the plugin says they don't exist), check if you have these extensions IN THE "MAIN.YML" file and remove them.
### Fixed
- 'action' objective now detects fire interaction
- 'empty' condition now skips armor and off-hand slots
- Items can be used cross-package
- New sound names are now used by default
- Fixed doubled quest items when dropping them is blocked by another plugin
- Lore and name now appear on heads and written books with custom data
- Fix error when trying to add air (empty hand) with "/q item" command
- Main page now can exceed a single page in the journal
- The plugin will reconnect to the database if something goes wrong
- Fishing objective now only accepts stuff from water
- Properties in 'mobkill' objective (left and amount) has switched places
### Changes
- Complete rewrite of item conditioning - read the docs to discover new features (previous syntax is still working
  without any behavior changes)
- Books in items.yml now automatically wrap pages, like the journal and main page
- Main page and entries in the journal can manually split pages with '|' character
- New lines in conversations can be made with "\n"
- Interval in 'delay' objective is now configurable
- 'craft' and 'potion' objectives now use items defined in items.yml file
- Potion items are now defined with 'type:' argument instead of data value
- You can now use spaces between "first" options in conversations
- Static events can now be fired with "/q event - eventID" command
- Locations can have vectors defined directly in instruction strings
- Locations can be variables which resolve to location format
- Point condition can now check exact point amount with 'equal' argument
- In 'chest' conversation IO items can be specified with durability values after a colon
- Mobs spawned with 'spawn' event can have armor, items in hands and custom drops
- Unbreakability of quest items can be disabled (if you want to use "unbreakable" tag instead)
- Ranges in locations are now a separate argument ("10;20;30;world;4" is now "10;20;30;world 4")
- "main.yml" is now the only required file in the package. Empty files can be deleted
- Custom settings (i.e. EffectLib particle effects) are moved from "main.yml" to "custom.yml"
### Added
- Compatibility with Shopkeepers ('shopkeeper' event, 'shopamount' condition)
- Compatibility with PlaceholderAPI ('ph' variable and 'betonquest' placeholder)
- Compatibility with HolographicDisplays (holograms visible based on conditions)
- Compatibility with RacesAndClasses (race, class, exp, level, mana conditions/events/variables)
- Compatibility with LegendQuest (race, class, attribute, karma conditions/variables)
- Compatibility with WorldEdit ('paste' a schematic event)
- New condition 'riding' - check if the player is riding an entity
- New condition 'world' - check the world in which the player is
- New condition 'gamemode' - check player's game mode
- New condition 'achievement' - check if the player has an achievement
- New condition 'variable' - check if a variable matches a pattern
- New event 'lever' - switches a lever
- New event 'door' - opens/closes doors, trapdoors and gates
- New event 'if' - run one of two events, depending on condition
- New event 'movenpc' - move Citizens NPC to a location
- New event 'variable' - set a variable in "variable" objective
- New objective 'vehicle' - entering a vehicle entity
- New objective 'variable' - lets players define their own variables for you to use
- New objective 'kill' - kill players who meet specified conditions
- New objective 'breed' - breed animals (only 1.10.2+)
- New variable '%location%' - resolves to player's location
- Keyword "unbreakable" can be used in items to make them unbreakable
- When a conversation option is selected, a Bukkit event is called (for developers)
- Chat can be paused while in conversation, it will display when finished
- Objectives can be completed for players with "/q objective player complete"
- Option 'full_main_page' controls if the main page is a separate page in the journal
- Mobs spawned with 'spawn' can be "marked"; you can require marked mobs in 'mobkill' objective
- Firework support in items
- Relative package paths, where '_' means "one package up"

## [1.8.5] - 2016-05-14
### Fixed
- Objectives are now correctly deleted with "objective delete" event and do notreappear after "/q reload".
- Objectives are no longer duplicated in the database when using "/q reload".

## [1.8.4] - 2016-05-06
### Fixed
- Conversations are no longer started twice

## [1.8.3] - 2016-05-06
### Fixed
- Events are no longer run in async thread when completing "password" objective
- Replaced stacktrace with error message when objective is incorrect in "objective" event
- Made color codes work with "one_entry_per_page" setting enabled
- Fixed a bug where taken backpack items were not removed from the database
- Quest items can now be equipped
- "die" objective now correctly handles damage done to the player
- Fixed error when conversation is started without any possible options
- Fixed error when killing NPCs with equipment
- Fixed problems with relogging while in conversations with "stop" option enabled
- Fixed error when loading corrupted item from the database
### Changes
- Updater is now based on GitHub Releases, no longer downloads major updates automatically, it is more configurable and
  can also download development versions with "/q update --dev"
### Added
- Added console message about the cause of "/q give" errors (tells you what is wrong with item instruction string)

## [1.8.2] - 2016-02-18
### Fixed
- Fixed NPE when killing a mob without any "mobkill" objectives

## [1.8.1] - 2016-02-18
### Fixed
- Removing journal entries from the database now works correctly
- MobKill objective now correctly handles kills
- Nested package names are now correctly resolved
- The formatting at the end of every main page line is reset
- Fixed Apache dependency problem
- Material name is no longer displayed in "chest" GUI conversations
- Fixed "notify" option in give/take events

## [1.8] - 2016-02-13
Notes:
- As always in big updates, compatibility with plugins hooking into BetonQuest is broken. You need to check if
  everything is working.
### Fixed
- Die objective now reacts to death caused by other plugins
- Static events now are started correctly
- Static events now are canceled correctly
- Action objective now correctly checks locations
- Combat tag is removed after death
- Block, Craft and MythicMobs MobKill objectives now correctly save data
- Take event now correctly takes items from inventory, armor slots and backpack
### Added
- New variable system in conversations (check out the documentation)
- More options for journal, including one entry per page and removing date
- Compatibility with mcMMO (level condition and experience event)
- Compatibility with EffectLib ('particle' event, NPC particles)
- Compatibility with PlayerPoints (points event and condition)
- Compatibility with Heroes (class and skill condition, experience event, Heroes kills in 'mobkill' objective)
- Compatibility with Magic ('wand' condition)
- Compatibility with Denizen (running task scripts with 'script' event)
- Compatibility with SkillAPI (class and level condition)
- Compatibility with Quests (checking for done quests, starting them, custom event reward, custom condition requirement)
- Optional prefix for conversations (contributed by Jack McKalling)
- Optional material for buttons in "chest" conversation IO
- Configurable main page in the journal
- New argument in objectives: "persistent" - makes them repeat after completing
- New condition 'check' - allows for specifying multiple instructions in one
- New condition 'objective' - checks if the player has an active objective
- New condition 'score' - check scores on scoreboards
- New condition 'chestitem' - checks if a chest contains items
- New event 'run' - allows for specifying multiple instructions in one
- New event 'givejournal' - gives journal to the player
- New event 'sudo' - forces the player to run a command
- New event 'compass' - point player's compass to a location
- New event 'cancel' - cancels a quest (as in main.yml)
- New event 'score' - modify scores on scoreboards
- New events 'chestgive', 'chesttake' and 'chestclear' - put and remove items in chests
- New objective 'logout' - the player needs to leave the server
- New objective 'password' - the player needs to type the password in the chat
- New objective 'fish' - catching fish
- New objective 'enchant' - enchanting an item
- New objective 'shear' - shearing a sheep
- New objective 'chestput' - putting items in a chest
- New objective 'potion' - brewing a potion
- New commands: /cancelquest and /compass - directly open backpack sub-pages
- New subcommand '/q delete' - delete all specific tags/points/objectives/entries
- New subcommand '/q rename' - rename all specific tags/points/objectives/entries
- New subcommand '/q give' - gives you an item from items.yml
### Changes
- Administrative messages are now English-only in new installations
- Journal event can remove entries from the journal
- In conversations, %quester% variable changed to %npc%
- In inventory GUI there is NPC's text in every option, for convenience
- Conversations can point to NPC options in other conversations within the package
- You can use spaces between events, conditions and pointers in conversations
- All tags and points are internally associated with a package now
- Some conditions are now static and persistent (just like events)
- Point event can now multiply points
- Vault Money event can now multiply money
- Journal event can now use "update" argument for updating variables on the main page
- Packages can now be moved to another directories
- Quest cancelers are now defined in a more convenient way
- /q command renamed to /betonquest, /j to /journal; previous forms are now aliases
- Conditions and events in objective instructions (and conditions in event instructions) can now be defined with "
  condition:" and "event:" argument (without "s" at the end)

## [1.7.6] - 2015-10-17
### Fixed
- Conversation can no longer be started multiple times at once if it happens on the same tick
### Added
- Dutch translation by Jack McKalling

## [1.7.5] - 2015-09-12
### Fixed
- Restored compatibility with MythicMobs 2.1.0

## [1.7.4] - 2015-08-29
### Fixed
- Fixed error when player was quitting with active "stop" conversation while he had not changed his language with /ql
  command
### Changes
- Inventory GUI will close itself if there's nothing left to display

## [1.7.3] - 2015-08-20
### Fixed
- Combat tagging does not work if the attack has been canceled
### Changes
- Options in conversation can also be defined using "event:", "condition:" and "pointers:" argument names (with and
  without 's' at the end). "text:" argument is unchanged.

## [1.7.2] - 2015-07-27
### Fixed
- "mobkill" objective now displays correct amount of mobs left to kill
- "delay" objective can be set to 0 delay

## [1.7.1] - 2015-07-19
### Fixed
- Quests are loaded after other plugins register their types
- Journal condition correctly resolves package names
### Changes
- Updated French translation

## [1.7] - 2015-07-17
Notes:
- BetonQuest no longer supports servers without UUID handling
- There were a lot of changes since previous version, check carefully if everything is working
- Compatibility with plugins hooking INTO BetonQuest is broken, they need to update
### Fixed
- Objectives no longer mysteriously double events
- Greatly improved performance in almost every aspect
- Finally fixed issues with special characters on some servers
- Fixed database saving/loading issues
- Fixed player options in conversations being white on next lines when using tellraw
### Added
- Quest canceling system
- New inventory GUI for conversations
- Added the "random" parameter in "folder" event - choose randomly X events to fire
- Action objective can be "canceled" - the click will not do anything
- Added "static events" mechanism for firing events at specified time of the day
- Optional message when the player is pulled back by stop option
- Optional message for take and give events
- Optional message when advancing in "block" and "mobkill" objectives
- Variable system for quick changing quest parameters (for example location of a quest)
- "/q vector" command for easy calculating location vector variables
- New "empty" condition - amount of empty inventory slots
- New "party" condition - manages the conditions in the party
- New "monsters" condition - true if there are monsters in the area
- New "clear" event - kills specified monsters in the area
- New "region" objective - reach WorldGuard region
- Blacklist of commands which cannot be used while in conversation
- Option to disable compatibility with other plugins
- Added remove_items_after_respawn option - for servers using keepInventory gamerule
### Changes
- The plugin now uses package system: configuration has been moved into "default" package
- Objectives has returned to "objectives.yml" - it's improving performance
- The database is now updated in real time
- All quests can (but don't have to) be translated into multiple languages
- Players can change their language with /questlang command
- Conversations with stop option are resumed when the player logs out and in again
- Metrics are now toggled in PluginMetrics/config.yml
- All conditions, events, objectives, conversations etc. are loaded when the plugin starts/reloads
- Citizens NPC will stop when talked to
- Quest blocks cannot be placed, quest items will not break
- Conversations cannot be started while in combat
- Cannot fight while in conversation
- Tellraw conversations no longer spam the console
- Mobs can be spawned with a name (spawnmob event, "name:" argument)
- /q command is now more beautiful
- Removed unnecessary argument prefixes from conditions and events
- Removed "tag:" from objective instruction strings
- Conversations no longer need those empty lines everywhere ('')
- Dependencies updated: WorldGuard/WorldEdit 6.1, MythicMobs 2.0.4

## [1.6.2] - 2015-04-10
- Fixed errors on data loading when MySQL is being used.
- Changes messages system to use simple file as default. If you want to use advanced translation just rename "
  advanced-messages.yml" to "messages.yml".

## [1.6.1] - 2015-03-26
- Fixed errors on updating journals when using MySQL.

## [1.6] - 2015-03-16
Notes:
- There is a bug/feature in 1.8 which adds '§0' at the end of every line in books generated by plugins. This breaks the
  conditions/events based on books with more than one line of text. The detailed instruction on how to work it around is
  in "Other important stuff" chapter, in the part about items.
### Fixed
- Items given by event that don't fit in the inventory will now drop instead of being deleted This does not apply to
  quest items, they will be added to backpack
- Events fired from conversations won't throw async errors
- Conversation can be started after plugin's reload without relogging
- /q reload no longer lags the server
- Corrected description in /q command
- Added input validation for global locations - if event is incorrect it will display an error instead of breaking the
  whole functionality
- The plugin should run fine on machines not supporting some special characters
- Inverted item condition now behave correctly
- Time condition now checks time correctly
### Added
- Added backpack for storing quest items, which cannot be dropped in any way
- Added database backups
- Added prefix for the database. New installations will use "betonquest_" prefix for tables, existing configuration will
  use empty prefix to maintain compatibility with other programs
- Players can chat while in conversations by prefixing their messages with '#' character
- New "random" condition - true with specified probability
- New "sneak" condition - true if player is sneaking
- New "journal" condition - true if player has journal entry
- New "testforblock" condition - true if block at given location matches given material
- New "arrow" objective - completed when arrow hits the specified target
- New "experience" objective - completed when player reaches certain level
- New "npcinteract" objective - completed when player right-clicks Citizens NPC
- New "damage" event - damages the player
- Skript support (event, effect and condition)
- WorldGuard support (region condition)
- Errors are logged to the "error.log" file in "logs" directory
- Debug option in config.yml for logging plugin's activity to "debug.log" file
- New commands for opening backpack: b, bb, backpack, bbackpack or betonbackpack
- Items are now aware of leather armor color, head owner and enchantments in books
### Changes
- Added and changed a lot of subcommands in /q command:
    - event and condition can be run for every online player
    - tag, point, objective and (new) journal can edit every (even offline) player
    - config (new) can set configuration files from command line
    - backup (new) backups the whole configuration and database
- Folder event now runs these events even after the player logs out: command, tag, objective, delete, point, setblock
- Changed /j command to open the backpack instead of just giving the journal
- Tellraw clicking on options in conversation now ignores old (used) options
- Using color codes in journal entries is now possible
- Give/take events and item condition can now check for multiple items with syntax 'give stick:2,stone:4,sword'
- Give/take events and item/hand conditions can now check for items only without enchantments/effects/name/lore etc.
- Inverting condition is now done by prefixing their name with "!" (in the place where you use them, like conversation,
  not in conditions.yml)
- Configuration updater is no longer based on plugin's version
- Backup files are now kept in "backups" directory, old ones are moved to it
- Changed internal structure of the code (may matter to developers - QuestEvent, Condition and Objective classes has
  been moved from "core" package to "api", update your imports)

## [1.5.4] - 2015-03-12
- This version is almost the same as 1.5.3. The only difference is that it can load database backups created by 1.6
  version. When updating to 1.6, the database format will change, so it won't be possible to go back, unless by loading
  the backup using this version of the plugin.

## [1.5.3] - 2014-12-26
- Small fix of /q purge command not working on offline players.

## [1.5.2] - 2014-12-23
- Fixed errors that were spamming the console when a player with active Location objective was teleporting to other
  worlds.

## [1.5.1] - 2014-12-22
### Changes
- Multiple tags in one event are now possible
- Change /q event command to run from console
- Add color codes to item's name and lore
- Fix "stop" option in conversations not working
- Fix NPE on unknown answer in conversations

## [1.5] - 2014-12-21
### Changes
- Added support for MythicMobs and Vault (see wiki for more info)
- AutoUpdater is now enabled by default! If you want you can change this and reload the plugin, nothing will be
  downloaded in that case
- Books saving format has changed. All books were automatically converted, but you need to check them if everything
  looks like it's supposed to.
- Command event accepts multiple commands separated by "|", eg. "command say beton|say quest"
- Event command now accepts optional <name> argument at the end; this will fire event for <name> player. eg. "/q event
  wood_reward Steve"
- Journal title and lore can now use colors (&4 etc.) and journal is colorful; options in config.yml
- Added aliases for /q command: bq, bquest, bquests, betonquest, betonquests, quest, quests
- Added aliases for /j command: bj, journal, bjournal, betonjournal
- Objectives are now defined directly in event instruction, not in objectives.yml (which was deleted, if you want to
  restore something check the backup)
- Replies in conversations are now optionally clickable (tellraw option in config.yml)
- Added permission for starting a conversation: betonquest.conversation
- Conversation starting/ending, updating journal, plugin's update and full inventory can now make sounds; you can find a
  list of possible values here: jd.bukkit.org/rb/apidocs/org/bukkit/Sound.html
- Conditions for events are now defined as 'event_conditions:' instead of simply 'conditions:'. This is to distinguish
  conditions for objectives and for events, as both of them can exist in one instruction
- Updater is now run when disabling the plugin (it does matter if your server restarts every night)
  Notes:
- All Objective events has been converted to new format. The objectives.yml file has been deleted, so if it contained
  any objectives that weren't covered by an event they may seem lost. However there is a backup file and you can easily
  extract everything from it. Please refer to the wiki to learn how objectives are now defined or just study converted
  ones (it's pretty straightforward).
- AutoUpdater is now enabled by default. Every future update will be working exactly like before, all changes will be
  automatically updated by a converter, there is always a backup and you are informed about all changes in this file. So
  it's pretty safe to say that keeping this plugin up to date won't give you any trouble. If you don't want to have
  latest fixes and features you can disable updating but this will make the developer sad.
- Because of changes in how books behave since 1.8 you may experience some strange bugs with saving books to items.yml.
  Generally you should open a book before saving it using /q item command. And don't start or end your books with "
  character, as it's part of a workaround of this bug/feature.

## [1.4.3] - 2014-12-15
- Removed debug messages from ActionObjective. You could have told me, any of you guys...

## [1.4.2] - 2014-12-09
- Really fixed an updater.

## [1.4.1] - 2014-12-09
- Fixed few bugs in Action objective.
- Fixed updater, hopefully.

## [1.4] - 2014-12-07
### Changes
- Conversations are now divided into multiple files in "conversations" directory
- Items are now saved to items.yml file and referenced by "take", "give", "item" and "hand" events/conditions
- Added /q item <itemID> command which saves currently held item to the config as specified itemID
- Added location to Action objective, which checks the location of the block (unlike location condition which checks
  location of the player)
- Added /q event <eventID> command which fires specified event
- Fixed multiple bugs with conversation starting and ending
- Block NPCs can now be used with Citizens enabled
- Added NPCKill objective for killing NPCs
- Added SetBlock event for setting a block at specified location
- Improved Material matching in configs
- Modified Action objective for greater flexibility:
    - It is now possible to detect clicking in air
    - It is no longer possible to detect clicking on any block (as this accepts clicking on air)
    - Can be used to detect book reading (with help of updated Hand condition)
- Added AutoUpdater; it's disabled by default Notes:
- Conversion of configuration should have been done automatically, you don't have to worry about anything. If something
  went wrong you can revert changes from generated backup file, which contains all your previous configs.
- You can enable AutoUpdater by setting "autoupdate" to true in config.yml. It is completely safe because all next
  versions will generate backups and convert all files automatically. You will be notified on joining the server about
  new changelog file.
- Please refer to the wiki for changes in formatting instruction strings for various
  things: https://github.com/Co0sh/BetonQuest/wiki
- You probably should also change names of converted items to something else than "item12". But that works too of
  course.

## [1.3] - 2014-11-30
### Changes
- UUID support (optional)
- NPCs made from a clay block, head and sign, for servers without Citizens2 plugin
- Global, long and persistent delay for events (as an objective)
- Folder event for multiple events, with optional short delay
- French translation (thanks to fastlockel)
- If you want to convert names to UUIDs run the plugin once and then change in the config "uuid: false" to true. Do not
  touch the "convert: true" option unless you want your database wiped! Conversion will happen on next plugin reload (
  eg. /q reload). This is not revertable!
- Remember to backup your config files before updating! It shouldn't destroy anything but you never know.

## [1.2] - 2014-11-23
- Global locations now automatically run only once, no need for blocking it with tags and conditions. They use however
  tags that follow the syntax "global_<tag>", where <tag> is global location objective tag.
- Added optional respawn location for cancelled death objective, just add "respawn:100.5;200;300.5;world;90;0" to
  instruction string.
- Added German translation, thanks to coalaa!
- Added optional movement blocking while in conversation, just add option "stop: true" or "stop: false" in every
  conversation.
- Changed priority of conversation chat event to lowest, should work even for muted players.
- Fixed data values in block objective.
- Added metrics, you can disable them by setting "metrics: false" in config.yml
- Added support for SQLite, plugin will use it when connecting to MySQL fails.
- Fixed death objective not working every time and not removing all effects.

## [1.1] - 2014-11-08
- Fixed many bugs including but not limited to:
    - negated conjunction condition
    - unnecessary debug messages
    - not working global locations
- Replaced config examples with default quest
- Leaving data values in item's definition will make plugin ignore data value in most cases
- Improved journal to stop text leaks
- Item names now replace _ with spaces

## [1.0] - 2014-11-06
- Initial release<|MERGE_RESOLUTION|>--- conflicted
+++ resolved
@@ -47,14 +47,11 @@
 - `fish` objective now has `hookLocation` and `range` settings.
 - `burning` condition
 - `inconversation` condition
-<<<<<<< HEAD
+- `heroesattribute` condition - Heroes compatibility feature: Checks a player's level for a particular attribute against a value
 - `mmspawn` event now has argument `target` Makes the spawned mob target the player
 - `mmspawn` event now has argument `private` Visually hides the spawned mob from other players. Does not stop sound or particles
 - `mmspawn` event now supports the `marked` argument
 - `mmobkill` objective now supports the `marked` argument
-=======
-- `heroesattribute` condition - Heroes compatibility feature: Checks a player's level for a particular attribute against a value
->>>>>>> 5babb1ad
 - Things that are also added in 1.12.X:
     - new line support for `journal_lore` in `messages.yml`
     - FastAsyncWorldEdit compatibility

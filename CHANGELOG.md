--- conflicted
+++ resolved
@@ -102,12 +102,9 @@
 - `paste` event - can now be static
 - `chestput` objective - can now block other players from accessing a chest while someone is putting items inside
 - The location and region objectives now register movement of players inside a vehicle
-<<<<<<< HEAD
+- written book is now readable as a quest item
 - HolographicDisplays updated to 3.0.0
 - Added staticness indicator to variables that can be executed without a direct player connection
-=======
-- written book is now readable as a quest item
->>>>>>> 7425d85a
 - Things that are also changed in 1.12.X:
     - math variable now allows rounding output with the ~ operator
     - French translation has been updated

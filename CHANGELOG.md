--- conflicted
+++ resolved
@@ -92,11 +92,8 @@
 - `time` event - now supports subtraction and world selection, which made it persistent and static
 - `globalpoint` event - new syntax for manipulating global points
 - `experience` event - it's now possible to change xp, change and set levels and set the xp bar
-<<<<<<< HEAD
+- `deleteglobalpoint` event
 - `score` event - more options for manipulating the scoreboard
-=======
-- `deleteglobalpoint` event
->>>>>>> a5563f0c
 - Things that are also added in 1.12.X:
     - new line support for `journal_lore` in `messages.yml`
     - FastAsyncWorldEdit compatibility

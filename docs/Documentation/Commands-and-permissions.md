# Commands and permissions

## Commands

* **/j** - gives the journal
* **/backpack** - opens the backpack
* **/q** - lists all available admin commands
* **/q reload** - reloads the plugin
* **/q objectives {playerName} [list/add/del/complete] [instruction]** - shows player's currently active objectives
* **/q tags {playerName} [list/add/del] [tag]** - lists all player's tags
* **/q globaltags {playerName} [list/add/del] [tag]** - lists all global tags
* **/q points {playerName} [list/add/del] [category] [amount]** - lists all player's points in all categories
* **/q globalpoints {playerName} [list/add/del] [category] [amount]**
* **/q journal {playerName} [list/add/del] [package.pointer] [date]**
* **/q event {playerName} {package.eventID}** - fires an event for the player
* **/q condition {playerName} {package.conditionID}** - shows if the player meet specified condition or not
* **/q item {package.itemID}** - creates an item based on what you're holding in hand
* **/q give {package.itemID}** - gives you an item defined in the configuration
* **/q purge {playerName}** - deletes all player's data from the database
* **/q rename {tag/point/globalpoint/objective/entry} {oldName} {newName}** - renames all specified things in the database
* **/q delete {tag/point/objective/entry} {name}** - deletes all specified things in the database
* **/q backup** - creates a backup of configuration files and database
* **/q update** - updates the plugin to the newest version.
* **/q version**: displays the versions of BetonQuest, the server and all hooked plugins
* **/q debug [true/false/ingame]**: enable debug mode and write all down in a log file or disable the debug mode
* **/q download {gitHubNamespace} {ref} {type} {sourcePath} [targetPath] [recursive] [overwrite]**: download
  quests and templates from a github repository
* **/questlang {lang}** - changes the language for the player (and globally if used from console). `default` language
  will use the language defined in _config.yml_.

## Aliases

* **/j**: bj, journal, bjournal, betonjournal, betonquestjournal
* **/backpack**: b, bb, bbackpack, betonbackpack, betonquestbackpack
* **/q**: bq, bquest, bquests, betonquest, betonquests, quest, quests
    * **objective**: o, objectives
    * **tag**: t, tags
    * **point**: p, points
    * **event**: e, events
    * **condition**: c, conditions
    * **journal**: j, journals
    * **item**: i, items
    * **give**: g
    * **rename**: r
    * **delete**: d, del
    * **create**: package
* **/questlang**: ql

## Permissions


* **betonquest.admin** - allows using admin commands (/q ...) and creating an NPC from blocks
* **betonquest.journal** - allows using /j command (default for players)
* **betonquest.backpack** - allows using /backpack command (default for players)
* **betonquest.conversation** - allows talking with NPCs (default for players)
* **betonquest.language** - allows changing the language (default for players)

!!! warning
    Don't give **betonquest.admin** permission to people you don't fully trust. They can use **/q config** command to add a `command` event, and this way execute any command as the console. This might be dangerous.

## Main command details

Reloading loads all data from configuration, but not everything is updated. Player's data isn't touched to avoid lags made by database saving. The database is also the same, you will have to reload/restart the whole server for the database to change.

Tags subcommand allows you to easily list and modify tags. '`/q tags Beton`' would list tags for player Beton. '`/q tags Beton add test`' would add "test" tag for that player, and '`/q tags Beton del test`' would remove it.

Points subcommand is similar - listing points is done the same way. Adding points to a category looks like that: '`/q points Beton add reputation 20`' (adding 20 points to "reputation" category). You can also subtract points with negative amounts. Removing the whole point category can be achieved by '`/q points Beton del reputation`'.

Journal subcommand works in the same way as those two above. Adding and removing looks like `/q journal Beton add default.wood_started` (or `del`), and you can also specify the date of entry when adding it, by appending date written like this: `23.04.2014_16:52` at the end of the command. Note that there is `_` character instead of space!

Objective subcommand allows you to list all active objectives (shown as their labels) of the player. It can also directly add or cancel objectives using instruction strings. You can also complete the objective for the player using `complete` argument - it will run all events and remove the objective.

Running events for online players can be done with event argument: '`/q event Beton give_emeralds`' would run "give_emeralds" for player Beton (if he's online) from default package (not necessarily "default" but rather the default one specified in _config.yml_). If you want to run a static event, replace player's name with `-`.

There is also condition argument for checking conditions, for example '`/q condition Beton has_food`'. Events and conditions need to be defined in their files, this command doesn't accept raw instructions. You can skip package name, the plugin will assume you're reffering to package specified in `default_package` option in _config.yml_ file. If you want to check a static condition replace the player's name with `-`.

If you need to create for example "Nettlebane" quest item, just hold it in your hand and type '`/q item nettlebane`'. It will copy the item you're holding into the _items.yml_ file and save it there with the name you specified (in this case "nettlebane"). You can skip the package name here as well.

The '`/q give package.item`' command will simply give you specified item.

Config subcommand is used to modify or display values in configuration files. `set` option replaces the value with what you typed, `add` simply adds your string to the existing value. (Note on spaces: by default the plugin won't insert a space between existing and added value. You can however achieve that by prefixing the string with `_` character. For example: existing string is `objective location`, and you want to add `100;200;300;world;10`. Your command will look like `/q config add default.events.loc_obj _100;200;300;world;10`). `read` option allows you to display config value without modifying it.

Path in this command is like an address of the value. Next branches are separated by dots. For example language setting in main configuration has path `config.language`, and a text in "bye" player option in default quest has path `default.conversations.innkeeper.player_options.bye.text`

You can purge specific player with '`/q purge Beton`' command, where Beton is the name of the player. To purge the entire database at once simply change the prefix in _config.yml_ or delete _database.db_ file.

Delete command ('`/q delete`') allows you to delete from the database every tag, point, objective or journal entry with specified name.

Rename command ('`/q rename`') allows you to rename every tag, point, globalpoint, objective or journal entry in the database. In case of an objective it will also rename the objective in _objectives_ section in the configuration file, so it continues to work correctly.

If you want to backup your configuration and database make sure that your server is empty (this process requires all data to be saved to database -> all players offline) and run '`/q backup`' command. You will get a zip file containing all your data, ready to be unzipped for restoring the plugin.

Update command ('`/q update`') will try to download the newest version of the plugin and save it to the update folder. This folder is then handled by Spigot to update the plugin. If you accidentally use this command but do not wish to update the plugin, you should remove `BetonQuest.jar` file from the `plugins/update` folder before restarting/reloading the server.

Using '`/q create beton`' command you will create new package named '`beton`'. It will contain the default quest.

The `/q vector` command allows you to create vector variables from the specified in first argument location variable to your position. The result will be saved to the "vectors.{second argument}" variable.

The debug command ('`/q debug`') allows you to enable or disable the debug mode. If the debug mode is enabled after
server startup ('`/q debug true`'), all log entries from the configured log history time frame are written to the
`/plugins/BetonQuest/logs/latest.log` file as history and writing will be continued until the debug mode is disabled
using ('`/q debug false`'). The `latest.log` is renamed to the current date and time on server startup.
It's useful if you search for more information about an issue and can help developers to fix bugs.

The command ('`/q debug ingame`') allows you to manage your ingame debugging.
The ingame debugging sends you live information about quests to your chat. Running the command without any argument
shows your active filters. If you don't have any filters active you will see all console output from `/q reload`. If you
have filters active you only see information from the selected packages. Appending a package name activates the filter
for that package. You can also use `*` / `MyFolder-*` instead of a package name to address all packages / all packages
of a folder. Appending a level allows you to select which types of messages are displayed. The default level `error`
shows all `WARNINGS` and `ERRORS` from the log. If you want to see more information use the levels `info` or `debug`.
Beware though, the debug level might be spammy.

The download command (`/q download`) can be used to download tutorial quests & quest templates from
the [Quest-Tutorials](https://github.com/BetonQuest/Quest-Tutorials) repository. For
example `/q download BetonQuest/Quest-Tutorials main QuestPackages /` will download the default quest and
place it in the same folder. The first argument (`gitHubNamespace`) is the github repository in the format user/repo or
organisation/repo. Before you can download from a repo you need to add the namespace to
the [`repo_whitelist`](Configuration.md#quest-downloader) in the BetonQuest config. This is a security measure that
prevents users from screwing up all your quests or downloading malicious files if they get the permission to run this
command by accident. The second argument (`ref`) is either a branch name or a git reference to a specific commit that
should be downloaded. So for a branch (eg. `main`) both `main` and `refs/heads/main` works. For a tag it
is `refs/tags/tagname`. Pull request references (
eg. `refs/pull/1731/head`) are also possible but must be enabled in the [config](Configuration.md#quest-downloader).
Keep in mind that anyone can open a pullrequest so use this very carefully. Third argument (`type`) is
either `QuestPackages` or `QuestTemplates` depending on what type you want to download. As 4th argument (`sourcePath`)
you define what folders to download from the repo. It is appended to the type to get the full Path in the repo.
Optionally you may add a 5th parameter:
`targetPath` is where in your BetonQuest folder the files shall be put, relative to either the QuestPackages or
<<<<<<< HEAD
QuestTemplates folder defined as `offsetPath`. If you want to place some QuestTemplates inside `QuestPackages` you can
do this by adding `../QuestTemplates/` to the beginning of the target path. Additionally, you can add tags to the end of
the command to control behavior of the downloader:
=======
QuestTemplates folder defined as `type`.  
Additionally you can add tags to the end of the command to control behavior of the downloader:
>>>>>>> abaa5662
If `recursive` is added [nested packages](Reference.md#structure) or templates will be downloaded while by default they
will be skipped. The tag `overwrite` defines that already existing files may be overwritten. By default an error is
logged and the download is stopped.<|MERGE_RESOLUTION|>--- conflicted
+++ resolved
@@ -127,14 +127,9 @@
 you define what folders to download from the repo. It is appended to the type to get the full Path in the repo.
 Optionally you may add a 5th parameter:
 `targetPath` is where in your BetonQuest folder the files shall be put, relative to either the QuestPackages or
-<<<<<<< HEAD
-QuestTemplates folder defined as `offsetPath`. If you want to place some QuestTemplates inside `QuestPackages` you can
-do this by adding `../QuestTemplates/` to the beginning of the target path. Additionally, you can add tags to the end of
-the command to control behavior of the downloader:
-=======
-QuestTemplates folder defined as `type`.  
+QuestTemplates folder defined as `type`. If you want to place some QuestTemplates inside `QuestPackages` you can
+do this by adding `../QuestTemplates/` to the beginning of the target path.  
 Additionally you can add tags to the end of the command to control behavior of the downloader:
->>>>>>> abaa5662
 If `recursive` is added [nested packages](Reference.md#structure) or templates will be downloaded while by default they
 will be skipped. The tag `overwrite` defines that already existing files may be overwritten. By default an error is
 logged and the download is stopped.
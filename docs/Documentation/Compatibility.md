--- conflicted
+++ resolved
@@ -342,21 +342,19 @@
     heroesexp primary 1000
     ```
 
-<<<<<<< HEAD
 ## Holograms
-### [DecentHolograms](https://www.spigotmc.org/resources/96927/) | [HolographicDisplays](http://dev.bukkit.org/bukkit-plugins/holographic-displays/)
-
-=======
-## [HolographicDisplays](http://dev.bukkit.org/bukkit-plugins/holographic-displays/)
+### [DecentHolograms](https://www.spigotmc.org/resources/96927/)
 !!! info ""
-    **Required HolographicDisplays version: _3.0.0_ or above** 
->>>>>>> 6849893b
+**Required DecentHolograms version: _2.7.3_ or above**
+**Required plugin: [PlaceholderAPI](https://www.spigotmc.org/resources/6245/) for in-line variables**
+
+### [HolographicDisplays](http://dev.bukkit.org/bukkit-plugins/holographic-displays/)
+!!! info ""
+**Required HolographicDisplays version: _3.0.0_ or above**
+**Required plugin: [ProtocolLib](https://www.spigotmc.org/resources/1997/) for conditioned holograms**
 
 ### Hidden Holograms
-Installing either of these plugins will enable you to create hidden holograms, which will be shown to players only if they meet specified conditions.  
-
-**DecentHolograms** requires that [PlaceholderAPI](https://www.spigotmc.org/resources/6245/) is installed in order to use BetonQuest variables in holograms.  
-**HolographicDisplays** requires that [ProtocolLib](https://www.spigotmc.org/resources/1997/) is installed in order to hide holograms from certain players.
+Installing either of these plugins will enable you to create hidden holograms, which will be shown to players only if they meet specified conditions.
 
 In order to create a hologram, you have to add a `holograms` section. Add a node named as your hologram to this section and define `lines`, `conditions` and `location` subnodes. The first one should be a list of texts - these will be the lines of a hologram. Color codes are supported. Second is a list of conditions separated by commas. Third is a location in a standard format, like in `teleport` event. An example of such hologram definition:
 

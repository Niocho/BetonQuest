--- conflicted
+++ resolved
@@ -4,11 +4,8 @@
   * New Block Selector to select blocks by material and attributes. Can use wildcards as well.
   * New 'mooncycle' condition - Determine what phase the moon is in
 Fixes:
-<<<<<<< HEAD
   * Resolve variables in journal pages.
-=======
   * WATER and LAVA can be specified in Action Objective
->>>>>>> 1d310aed
 
 v1.10-dev
   - Development versions can be full of bugs. If you find any, please report them on GitHub Issues.
